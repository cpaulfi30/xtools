{
    "_readme": [
        "This file locks the dependencies of your project to a known state",
        "Read more about it at https://getcomposer.org/doc/01-basic-usage.md#composer-lock-the-lock-file",
        "This file is @generated automatically"
    ],
    "content-hash": "25f376424af687a3ff3c91a8f6b26505",
    "packages": [
        {
            "name": "addwiki/mediawiki-api",
            "version": "0.7.1",
            "source": {
                "type": "git",
                "url": "https://github.com/addwiki/mediawiki-api.git",
                "reference": "1d010d323a1772c1dedb7ea37f3e08ef649004d0"
            },
            "dist": {
                "type": "zip",
                "url": "https://api.github.com/repos/addwiki/mediawiki-api/zipball/1d010d323a1772c1dedb7ea37f3e08ef649004d0",
                "reference": "1d010d323a1772c1dedb7ea37f3e08ef649004d0",
                "shasum": ""
            },
            "require": {
                "addwiki/mediawiki-api-base": "~2.0",
                "addwiki/mediawiki-datamodel": "~0.7.0"
            },
            "require-dev": {
                "jakub-onderka/php-parallel-lint": "^0.9.2",
                "mediawiki/mediawiki-codesniffer": "^0.7.2",
                "phpunit/phpunit": "~4.8"
            },
            "type": "library",
            "extra": {
                "branch-alias": {
                    "dev-master": "0.7.x-dev"
                }
            },
            "autoload": {
                "psr-4": {
                    "Mediawiki\\Api\\": "src/"
                }
            },
            "notification-url": "https://packagist.org/downloads/",
            "license": [
                "GPL-2.0+"
            ],
            "authors": [
                {
                    "name": "Addshore"
                }
            ],
            "description": "A MediaWiki API library",
            "keywords": [
                "mediawiki"
            ],
            "time": "2017-03-08T14:33:42+00:00"
        },
        {
            "name": "addwiki/mediawiki-api-base",
            "version": "2.3.0",
            "source": {
                "type": "git",
                "url": "https://github.com/addwiki/mediawiki-api-base.git",
                "reference": "6416e680011462dd4d01ff9086b0c2f44afa3b20"
            },
            "dist": {
                "type": "zip",
                "url": "https://api.github.com/repos/addwiki/mediawiki-api-base/zipball/6416e680011462dd4d01ff9086b0c2f44afa3b20",
                "reference": "6416e680011462dd4d01ff9086b0c2f44afa3b20",
                "shasum": ""
            },
            "require": {
                "guzzlehttp/guzzle": "~6.0",
                "guzzlehttp/promises": "~1.0",
                "php": ">=5.5",
                "psr/log": "~1.0"
            },
            "require-dev": {
                "jakub-onderka/php-parallel-lint": "0.9.2",
                "phpunit/phpunit": "~4.8.0|~5.3.0"
            },
            "suggest": {
                "etsy/phan": "Allows running static analysis on the package (requires PHP 7+)"
            },
            "type": "library",
            "extra": {
                "branch-alias": {
                    "dev-master": "2.3.x-dev"
                }
            },
            "autoload": {
                "psr-4": {
                    "Mediawiki\\Api\\": "src/"
                }
            },
            "notification-url": "https://packagist.org/downloads/",
            "license": [
                "GPL-2.0+"
            ],
            "authors": [
                {
                    "name": "Addshore"
                }
            ],
            "description": "A basic Mediawiki api base library",
            "keywords": [
                "mediawiki"
            ],
            "time": "2017-04-27T15:49:05+00:00"
        },
        {
            "name": "addwiki/mediawiki-datamodel",
            "version": "0.7",
            "source": {
                "type": "git",
                "url": "https://github.com/addwiki/mediawiki-datamodel.git",
                "reference": "360a2007fd30f98633bd37d8f8ba71a76a37eb63"
            },
            "dist": {
                "type": "zip",
                "url": "https://api.github.com/repos/addwiki/mediawiki-datamodel/zipball/360a2007fd30f98633bd37d8f8ba71a76a37eb63",
                "reference": "360a2007fd30f98633bd37d8f8ba71a76a37eb63",
                "shasum": ""
            },
            "type": "library",
            "extra": {
                "branch-alias": {
                    "dev-master": "0.7.x-dev"
                }
            },
            "autoload": {
                "psr-4": {
                    "Mediawiki\\DataModel\\": "src/"
                }
            },
            "notification-url": "https://packagist.org/downloads/",
            "license": [
                "GPL-2.0+"
            ],
            "authors": [
                {
                    "name": "Addshore"
                }
            ],
            "description": "A Mediawiki datamodel",
            "keywords": [
                "mediawiki"
            ],
            "time": "2017-03-08T13:57:59+00:00"
        },
        {
            "name": "composer/ca-bundle",
            "version": "1.0.7",
            "source": {
                "type": "git",
                "url": "https://github.com/composer/ca-bundle.git",
                "reference": "b17e6153cb7f33c7e44eb59578dc12eee5dc8e12"
            },
            "dist": {
                "type": "zip",
                "url": "https://api.github.com/repos/composer/ca-bundle/zipball/b17e6153cb7f33c7e44eb59578dc12eee5dc8e12",
                "reference": "b17e6153cb7f33c7e44eb59578dc12eee5dc8e12",
                "shasum": ""
            },
            "require": {
                "ext-openssl": "*",
                "ext-pcre": "*",
                "php": "^5.3.2 || ^7.0"
            },
            "require-dev": {
                "phpunit/phpunit": "^4.5",
                "psr/log": "^1.0",
                "symfony/process": "^2.5 || ^3.0"
            },
            "suggest": {
                "symfony/process": "This is necessary to reliably check whether openssl_x509_parse is vulnerable on older php versions, but can be ignored on PHP 5.5.6+"
            },
            "type": "library",
            "extra": {
                "branch-alias": {
                    "dev-master": "1.x-dev"
                }
            },
            "autoload": {
                "psr-4": {
                    "Composer\\CaBundle\\": "src"
                }
            },
            "notification-url": "https://packagist.org/downloads/",
            "license": [
                "MIT"
            ],
            "authors": [
                {
                    "name": "Jordi Boggiano",
                    "email": "j.boggiano@seld.be",
                    "homepage": "http://seld.be"
                }
            ],
            "description": "Lets you find a path to the system CA bundle, and includes a fallback to the Mozilla CA bundle.",
            "keywords": [
                "cabundle",
                "cacert",
                "certificate",
                "ssl",
                "tls"
            ],
            "time": "2017-03-06T11:59:08+00:00"
        },
        {
            "name": "doctrine/annotations",
            "version": "v1.2.7",
            "source": {
                "type": "git",
                "url": "https://github.com/doctrine/annotations.git",
                "reference": "f25c8aab83e0c3e976fd7d19875f198ccf2f7535"
            },
            "dist": {
                "type": "zip",
                "url": "https://api.github.com/repos/doctrine/annotations/zipball/f25c8aab83e0c3e976fd7d19875f198ccf2f7535",
                "reference": "f25c8aab83e0c3e976fd7d19875f198ccf2f7535",
                "shasum": ""
            },
            "require": {
                "doctrine/lexer": "1.*",
                "php": ">=5.3.2"
            },
            "require-dev": {
                "doctrine/cache": "1.*",
                "phpunit/phpunit": "4.*"
            },
            "type": "library",
            "extra": {
                "branch-alias": {
                    "dev-master": "1.3.x-dev"
                }
            },
            "autoload": {
                "psr-0": {
                    "Doctrine\\Common\\Annotations\\": "lib/"
                }
            },
            "notification-url": "https://packagist.org/downloads/",
            "license": [
                "MIT"
            ],
            "authors": [
                {
                    "name": "Roman Borschel",
                    "email": "roman@code-factory.org"
                },
                {
                    "name": "Benjamin Eberlei",
                    "email": "kontakt@beberlei.de"
                },
                {
                    "name": "Guilherme Blanco",
                    "email": "guilhermeblanco@gmail.com"
                },
                {
                    "name": "Jonathan Wage",
                    "email": "jonwage@gmail.com"
                },
                {
                    "name": "Johannes Schmitt",
                    "email": "schmittjoh@gmail.com"
                }
            ],
            "description": "Docblock Annotations Parser",
            "homepage": "http://www.doctrine-project.org",
            "keywords": [
                "annotations",
                "docblock",
                "parser"
            ],
            "time": "2015-08-31T12:32:49+00:00"
        },
        {
            "name": "doctrine/cache",
            "version": "v1.6.1",
            "source": {
                "type": "git",
                "url": "https://github.com/doctrine/cache.git",
                "reference": "b6f544a20f4807e81f7044d31e679ccbb1866dc3"
            },
            "dist": {
                "type": "zip",
                "url": "https://api.github.com/repos/doctrine/cache/zipball/b6f544a20f4807e81f7044d31e679ccbb1866dc3",
                "reference": "b6f544a20f4807e81f7044d31e679ccbb1866dc3",
                "shasum": ""
            },
            "require": {
                "php": "~5.5|~7.0"
            },
            "conflict": {
                "doctrine/common": ">2.2,<2.4"
            },
            "require-dev": {
                "phpunit/phpunit": "~4.8|~5.0",
                "predis/predis": "~1.0",
                "satooshi/php-coveralls": "~0.6"
            },
            "type": "library",
            "extra": {
                "branch-alias": {
                    "dev-master": "1.6.x-dev"
                }
            },
            "autoload": {
                "psr-4": {
                    "Doctrine\\Common\\Cache\\": "lib/Doctrine/Common/Cache"
                }
            },
            "notification-url": "https://packagist.org/downloads/",
            "license": [
                "MIT"
            ],
            "authors": [
                {
                    "name": "Roman Borschel",
                    "email": "roman@code-factory.org"
                },
                {
                    "name": "Benjamin Eberlei",
                    "email": "kontakt@beberlei.de"
                },
                {
                    "name": "Guilherme Blanco",
                    "email": "guilhermeblanco@gmail.com"
                },
                {
                    "name": "Jonathan Wage",
                    "email": "jonwage@gmail.com"
                },
                {
                    "name": "Johannes Schmitt",
                    "email": "schmittjoh@gmail.com"
                }
            ],
            "description": "Caching library offering an object-oriented API for many cache backends",
            "homepage": "http://www.doctrine-project.org",
            "keywords": [
                "cache",
                "caching"
            ],
            "time": "2016-10-29T11:16:17+00:00"
        },
        {
            "name": "doctrine/collections",
            "version": "v1.3.0",
            "source": {
                "type": "git",
                "url": "https://github.com/doctrine/collections.git",
                "reference": "6c1e4eef75f310ea1b3e30945e9f06e652128b8a"
            },
            "dist": {
                "type": "zip",
                "url": "https://api.github.com/repos/doctrine/collections/zipball/6c1e4eef75f310ea1b3e30945e9f06e652128b8a",
                "reference": "6c1e4eef75f310ea1b3e30945e9f06e652128b8a",
                "shasum": ""
            },
            "require": {
                "php": ">=5.3.2"
            },
            "require-dev": {
                "phpunit/phpunit": "~4.0"
            },
            "type": "library",
            "extra": {
                "branch-alias": {
                    "dev-master": "1.2.x-dev"
                }
            },
            "autoload": {
                "psr-0": {
                    "Doctrine\\Common\\Collections\\": "lib/"
                }
            },
            "notification-url": "https://packagist.org/downloads/",
            "license": [
                "MIT"
            ],
            "authors": [
                {
                    "name": "Roman Borschel",
                    "email": "roman@code-factory.org"
                },
                {
                    "name": "Benjamin Eberlei",
                    "email": "kontakt@beberlei.de"
                },
                {
                    "name": "Guilherme Blanco",
                    "email": "guilhermeblanco@gmail.com"
                },
                {
                    "name": "Jonathan Wage",
                    "email": "jonwage@gmail.com"
                },
                {
                    "name": "Johannes Schmitt",
                    "email": "schmittjoh@gmail.com"
                }
            ],
            "description": "Collections Abstraction library",
            "homepage": "http://www.doctrine-project.org",
            "keywords": [
                "array",
                "collections",
                "iterator"
            ],
            "time": "2015-04-14T22:21:58+00:00"
        },
        {
            "name": "doctrine/common",
            "version": "v2.6.2",
            "source": {
                "type": "git",
                "url": "https://github.com/doctrine/common.git",
                "reference": "7bce00698899aa2c06fe7365c76e4d78ddb15fa3"
            },
            "dist": {
                "type": "zip",
                "url": "https://api.github.com/repos/doctrine/common/zipball/7bce00698899aa2c06fe7365c76e4d78ddb15fa3",
                "reference": "7bce00698899aa2c06fe7365c76e4d78ddb15fa3",
                "shasum": ""
            },
            "require": {
                "doctrine/annotations": "1.*",
                "doctrine/cache": "1.*",
                "doctrine/collections": "1.*",
                "doctrine/inflector": "1.*",
                "doctrine/lexer": "1.*",
                "php": "~5.5|~7.0"
            },
            "require-dev": {
                "phpunit/phpunit": "~4.8|~5.0"
            },
            "type": "library",
            "extra": {
                "branch-alias": {
                    "dev-master": "2.7.x-dev"
                }
            },
            "autoload": {
                "psr-4": {
                    "Doctrine\\Common\\": "lib/Doctrine/Common"
                }
            },
            "notification-url": "https://packagist.org/downloads/",
            "license": [
                "MIT"
            ],
            "authors": [
                {
                    "name": "Roman Borschel",
                    "email": "roman@code-factory.org"
                },
                {
                    "name": "Benjamin Eberlei",
                    "email": "kontakt@beberlei.de"
                },
                {
                    "name": "Guilherme Blanco",
                    "email": "guilhermeblanco@gmail.com"
                },
                {
                    "name": "Jonathan Wage",
                    "email": "jonwage@gmail.com"
                },
                {
                    "name": "Johannes Schmitt",
                    "email": "schmittjoh@gmail.com"
                }
            ],
            "description": "Common Library for Doctrine projects",
            "homepage": "http://www.doctrine-project.org",
            "keywords": [
                "annotations",
                "collections",
                "eventmanager",
                "persistence",
                "spl"
            ],
            "time": "2016-11-30T16:50:46+00:00"
        },
        {
            "name": "doctrine/dbal",
            "version": "v2.5.12",
            "source": {
                "type": "git",
                "url": "https://github.com/doctrine/dbal.git",
                "reference": "7b9e911f9d8b30d43b96853dab26898c710d8f44"
            },
            "dist": {
                "type": "zip",
                "url": "https://api.github.com/repos/doctrine/dbal/zipball/7b9e911f9d8b30d43b96853dab26898c710d8f44",
                "reference": "7b9e911f9d8b30d43b96853dab26898c710d8f44",
                "shasum": ""
            },
            "require": {
                "doctrine/common": ">=2.4,<2.8-dev",
                "php": ">=5.3.2"
            },
            "require-dev": {
                "phpunit/phpunit": "4.*",
                "symfony/console": "2.*||^3.0"
            },
            "suggest": {
                "symfony/console": "For helpful console commands such as SQL execution and import of files."
            },
            "bin": [
                "bin/doctrine-dbal"
            ],
            "type": "library",
            "extra": {
                "branch-alias": {
                    "dev-master": "2.5.x-dev"
                }
            },
            "autoload": {
                "psr-0": {
                    "Doctrine\\DBAL\\": "lib/"
                }
            },
            "notification-url": "https://packagist.org/downloads/",
            "license": [
                "MIT"
            ],
            "authors": [
                {
                    "name": "Roman Borschel",
                    "email": "roman@code-factory.org"
                },
                {
                    "name": "Benjamin Eberlei",
                    "email": "kontakt@beberlei.de"
                },
                {
                    "name": "Guilherme Blanco",
                    "email": "guilhermeblanco@gmail.com"
                },
                {
                    "name": "Jonathan Wage",
                    "email": "jonwage@gmail.com"
                }
            ],
            "description": "Database Abstraction Layer",
            "homepage": "http://www.doctrine-project.org",
            "keywords": [
                "database",
                "dbal",
                "persistence",
                "queryobject"
            ],
            "time": "2017-02-08T12:53:47+00:00"
        },
        {
            "name": "doctrine/doctrine-bundle",
            "version": "1.6.7",
            "source": {
                "type": "git",
                "url": "https://github.com/doctrine/DoctrineBundle.git",
                "reference": "a01d99bc6c9a6c8a8ace0012690099dd957ce9b9"
            },
            "dist": {
                "type": "zip",
                "url": "https://api.github.com/repos/doctrine/DoctrineBundle/zipball/a01d99bc6c9a6c8a8ace0012690099dd957ce9b9",
                "reference": "a01d99bc6c9a6c8a8ace0012690099dd957ce9b9",
                "shasum": ""
            },
            "require": {
                "doctrine/dbal": "~2.3",
                "doctrine/doctrine-cache-bundle": "~1.0",
                "jdorn/sql-formatter": "~1.1",
                "php": ">=5.5.9",
                "symfony/console": "~2.7|~3.0",
                "symfony/dependency-injection": "~2.7|~3.0",
                "symfony/doctrine-bridge": "~2.7|~3.0",
                "symfony/framework-bundle": "~2.7|~3.0"
            },
            "require-dev": {
                "doctrine/orm": "~2.3",
                "phpunit/phpunit": "~4",
                "satooshi/php-coveralls": "^1.0",
                "symfony/phpunit-bridge": "~2.7|~3.0",
                "symfony/property-info": "~2.8|~3.0",
                "symfony/validator": "~2.7|~3.0",
                "symfony/yaml": "~2.7|~3.0",
                "twig/twig": "~1.10|~2.0"
            },
            "suggest": {
                "doctrine/orm": "The Doctrine ORM integration is optional in the bundle.",
                "symfony/web-profiler-bundle": "To use the data collector."
            },
            "type": "symfony-bundle",
            "extra": {
                "branch-alias": {
                    "dev-master": "1.6.x-dev"
                }
            },
            "autoload": {
                "psr-4": {
                    "Doctrine\\Bundle\\DoctrineBundle\\": ""
                }
            },
            "notification-url": "https://packagist.org/downloads/",
            "license": [
                "MIT"
            ],
            "authors": [
                {
                    "name": "Symfony Community",
                    "homepage": "http://symfony.com/contributors"
                },
                {
                    "name": "Benjamin Eberlei",
                    "email": "kontakt@beberlei.de"
                },
                {
                    "name": "Doctrine Project",
                    "homepage": "http://www.doctrine-project.org/"
                },
                {
                    "name": "Fabien Potencier",
                    "email": "fabien@symfony.com"
                }
            ],
            "description": "Symfony DoctrineBundle",
            "homepage": "http://www.doctrine-project.org",
            "keywords": [
                "database",
                "dbal",
                "orm",
                "persistence"
            ],
            "time": "2017-01-16T12:01:26+00:00"
        },
        {
            "name": "doctrine/doctrine-cache-bundle",
            "version": "1.3.0",
            "source": {
                "type": "git",
                "url": "https://github.com/doctrine/DoctrineCacheBundle.git",
                "reference": "18c600a9b82f6454d2e81ca4957cdd56a1cf3504"
            },
            "dist": {
                "type": "zip",
                "url": "https://api.github.com/repos/doctrine/DoctrineCacheBundle/zipball/18c600a9b82f6454d2e81ca4957cdd56a1cf3504",
                "reference": "18c600a9b82f6454d2e81ca4957cdd56a1cf3504",
                "shasum": ""
            },
            "require": {
                "doctrine/cache": "^1.4.2",
                "doctrine/inflector": "~1.0",
                "php": ">=5.3.2",
                "symfony/doctrine-bridge": "~2.2|~3.0"
            },
            "require-dev": {
                "instaclick/coding-standard": "~1.1",
                "instaclick/object-calisthenics-sniffs": "dev-master",
                "instaclick/symfony2-coding-standard": "dev-remaster",
                "phpunit/phpunit": "~4",
                "predis/predis": "~0.8",
                "satooshi/php-coveralls": "~0.6.1",
                "squizlabs/php_codesniffer": "~1.5",
                "symfony/console": "~2.2|~3.0",
                "symfony/finder": "~2.2|~3.0",
                "symfony/framework-bundle": "~2.2|~3.0",
                "symfony/phpunit-bridge": "~2.7|~3.0",
                "symfony/security-acl": "~2.3|~3.0",
                "symfony/validator": "~2.2|~3.0",
                "symfony/yaml": "~2.2|~3.0"
            },
            "suggest": {
                "symfony/security-acl": "For using this bundle to cache ACLs"
            },
            "type": "symfony-bundle",
            "extra": {
                "branch-alias": {
                    "dev-master": "1.2.x-dev"
                }
            },
            "autoload": {
                "psr-4": {
                    "Doctrine\\Bundle\\DoctrineCacheBundle\\": ""
                }
            },
            "notification-url": "https://packagist.org/downloads/",
            "license": [
                "MIT"
            ],
            "authors": [
                {
                    "name": "Symfony Community",
                    "homepage": "http://symfony.com/contributors"
                },
                {
                    "name": "Benjamin Eberlei",
                    "email": "kontakt@beberlei.de"
                },
                {
                    "name": "Fabio B. Silva",
                    "email": "fabio.bat.silva@gmail.com"
                },
                {
                    "name": "Guilherme Blanco",
                    "email": "guilhermeblanco@hotmail.com"
                },
                {
                    "name": "Doctrine Project",
                    "homepage": "http://www.doctrine-project.org/"
                },
                {
                    "name": "Fabien Potencier",
                    "email": "fabien@symfony.com"
                }
            ],
            "description": "Symfony Bundle for Doctrine Cache",
            "homepage": "http://www.doctrine-project.org",
            "keywords": [
                "cache",
                "caching"
            ],
            "time": "2016-01-26T17:28:51+00:00"
        },
        {
            "name": "doctrine/inflector",
            "version": "v1.1.0",
            "source": {
                "type": "git",
                "url": "https://github.com/doctrine/inflector.git",
                "reference": "90b2128806bfde671b6952ab8bea493942c1fdae"
            },
            "dist": {
                "type": "zip",
                "url": "https://api.github.com/repos/doctrine/inflector/zipball/90b2128806bfde671b6952ab8bea493942c1fdae",
                "reference": "90b2128806bfde671b6952ab8bea493942c1fdae",
                "shasum": ""
            },
            "require": {
                "php": ">=5.3.2"
            },
            "require-dev": {
                "phpunit/phpunit": "4.*"
            },
            "type": "library",
            "extra": {
                "branch-alias": {
                    "dev-master": "1.1.x-dev"
                }
            },
            "autoload": {
                "psr-0": {
                    "Doctrine\\Common\\Inflector\\": "lib/"
                }
            },
            "notification-url": "https://packagist.org/downloads/",
            "license": [
                "MIT"
            ],
            "authors": [
                {
                    "name": "Roman Borschel",
                    "email": "roman@code-factory.org"
                },
                {
                    "name": "Benjamin Eberlei",
                    "email": "kontakt@beberlei.de"
                },
                {
                    "name": "Guilherme Blanco",
                    "email": "guilhermeblanco@gmail.com"
                },
                {
                    "name": "Jonathan Wage",
                    "email": "jonwage@gmail.com"
                },
                {
                    "name": "Johannes Schmitt",
                    "email": "schmittjoh@gmail.com"
                }
            ],
            "description": "Common String Manipulations with regard to casing and singular/plural rules.",
            "homepage": "http://www.doctrine-project.org",
            "keywords": [
                "inflection",
                "pluralize",
                "singularize",
                "string"
            ],
            "time": "2015-11-06T14:35:42+00:00"
        },
        {
            "name": "doctrine/instantiator",
            "version": "1.0.5",
            "source": {
                "type": "git",
                "url": "https://github.com/doctrine/instantiator.git",
                "reference": "8e884e78f9f0eb1329e445619e04456e64d8051d"
            },
            "dist": {
                "type": "zip",
                "url": "https://api.github.com/repos/doctrine/instantiator/zipball/8e884e78f9f0eb1329e445619e04456e64d8051d",
                "reference": "8e884e78f9f0eb1329e445619e04456e64d8051d",
                "shasum": ""
            },
            "require": {
                "php": ">=5.3,<8.0-DEV"
            },
            "require-dev": {
                "athletic/athletic": "~0.1.8",
                "ext-pdo": "*",
                "ext-phar": "*",
                "phpunit/phpunit": "~4.0",
                "squizlabs/php_codesniffer": "~2.0"
            },
            "type": "library",
            "extra": {
                "branch-alias": {
                    "dev-master": "1.0.x-dev"
                }
            },
            "autoload": {
                "psr-4": {
                    "Doctrine\\Instantiator\\": "src/Doctrine/Instantiator/"
                }
            },
            "notification-url": "https://packagist.org/downloads/",
            "license": [
                "MIT"
            ],
            "authors": [
                {
                    "name": "Marco Pivetta",
                    "email": "ocramius@gmail.com",
                    "homepage": "http://ocramius.github.com/"
                }
            ],
            "description": "A small, lightweight utility to instantiate objects in PHP without invoking their constructors",
            "homepage": "https://github.com/doctrine/instantiator",
            "keywords": [
                "constructor",
                "instantiate"
            ],
            "time": "2015-06-14T21:17:01+00:00"
        },
        {
            "name": "doctrine/lexer",
            "version": "v1.0.1",
            "source": {
                "type": "git",
                "url": "https://github.com/doctrine/lexer.git",
                "reference": "83893c552fd2045dd78aef794c31e694c37c0b8c"
            },
            "dist": {
                "type": "zip",
                "url": "https://api.github.com/repos/doctrine/lexer/zipball/83893c552fd2045dd78aef794c31e694c37c0b8c",
                "reference": "83893c552fd2045dd78aef794c31e694c37c0b8c",
                "shasum": ""
            },
            "require": {
                "php": ">=5.3.2"
            },
            "type": "library",
            "extra": {
                "branch-alias": {
                    "dev-master": "1.0.x-dev"
                }
            },
            "autoload": {
                "psr-0": {
                    "Doctrine\\Common\\Lexer\\": "lib/"
                }
            },
            "notification-url": "https://packagist.org/downloads/",
            "license": [
                "MIT"
            ],
            "authors": [
                {
                    "name": "Roman Borschel",
                    "email": "roman@code-factory.org"
                },
                {
                    "name": "Guilherme Blanco",
                    "email": "guilhermeblanco@gmail.com"
                },
                {
                    "name": "Johannes Schmitt",
                    "email": "schmittjoh@gmail.com"
                }
            ],
            "description": "Base library for a lexer that can be used in Top-Down, Recursive Descent Parsers.",
            "homepage": "http://www.doctrine-project.org",
            "keywords": [
                "lexer",
                "parser"
            ],
            "time": "2014-09-09T13:34:57+00:00"
        },
        {
            "name": "doctrine/orm",
            "version": "v2.5.6",
            "source": {
                "type": "git",
                "url": "https://github.com/doctrine/doctrine2.git",
                "reference": "e6c434196c8ef058239aaa0724b4aadb0107940b"
            },
            "dist": {
                "type": "zip",
                "url": "https://api.github.com/repos/doctrine/doctrine2/zipball/e6c434196c8ef058239aaa0724b4aadb0107940b",
                "reference": "e6c434196c8ef058239aaa0724b4aadb0107940b",
                "shasum": ""
            },
            "require": {
                "doctrine/cache": "~1.4",
                "doctrine/collections": "~1.2",
                "doctrine/common": ">=2.5-dev,<2.8-dev",
                "doctrine/dbal": ">=2.5-dev,<2.6-dev",
                "doctrine/instantiator": "~1.0.1",
                "ext-pdo": "*",
                "php": ">=5.4",
                "symfony/console": "~2.5|~3.0"
            },
            "require-dev": {
                "phpunit/phpunit": "~4.0",
                "symfony/yaml": "~2.3|~3.0"
            },
            "suggest": {
                "symfony/yaml": "If you want to use YAML Metadata Mapping Driver"
            },
            "bin": [
                "bin/doctrine",
                "bin/doctrine.php"
            ],
            "type": "library",
            "extra": {
                "branch-alias": {
                    "dev-master": "2.6.x-dev"
                }
            },
            "autoload": {
                "psr-0": {
                    "Doctrine\\ORM\\": "lib/"
                }
            },
            "notification-url": "https://packagist.org/downloads/",
            "license": [
                "MIT"
            ],
            "authors": [
                {
                    "name": "Roman Borschel",
                    "email": "roman@code-factory.org"
                },
                {
                    "name": "Benjamin Eberlei",
                    "email": "kontakt@beberlei.de"
                },
                {
                    "name": "Guilherme Blanco",
                    "email": "guilhermeblanco@gmail.com"
                },
                {
                    "name": "Jonathan Wage",
                    "email": "jonwage@gmail.com"
                }
            ],
            "description": "Object-Relational-Mapper for PHP",
            "homepage": "http://www.doctrine-project.org",
            "keywords": [
                "database",
                "orm"
            ],
            "time": "2016-12-18T15:42:34+00:00"
        },
        {
            "name": "friendsofsymfony/rest-bundle",
            "version": "2.1.1",
            "source": {
                "type": "git",
                "url": "https://github.com/FriendsOfSymfony/FOSRestBundle.git",
                "reference": "5a399bb434045c2b579cfe55472fff100373f4ec"
            },
            "dist": {
                "type": "zip",
                "url": "https://api.github.com/repos/FriendsOfSymfony/FOSRestBundle/zipball/5a399bb434045c2b579cfe55472fff100373f4ec",
                "reference": "5a399bb434045c2b579cfe55472fff100373f4ec",
                "shasum": ""
            },
            "require": {
                "doctrine/inflector": "^1.0",
                "php": "^5.5.9|~7.0",
                "psr/log": "^1.0",
                "symfony/config": "^2.7|^3.0",
                "symfony/debug": "^2.7|^3.0",
                "symfony/dependency-injection": "^2.7|^3.0",
                "symfony/event-dispatcher": "^2.7|^3.0",
                "symfony/finder": "^2.7|^3.0",
                "symfony/framework-bundle": "^2.7|^3.0",
                "symfony/http-foundation": "^2.7|^3.0",
                "symfony/http-kernel": "^2.7|^3.0",
                "symfony/routing": "^2.7|^3.0",
                "symfony/security-core": "^2.7|^3.0",
                "symfony/templating": "^2.7|^3.0",
                "willdurand/jsonp-callback-validator": "^1.0",
                "willdurand/negotiation": "^2.0"
            },
            "conflict": {
                "jms/serializer": "1.3.0",
                "sensio/framework-extra-bundle": "<3.0.13"
            },
            "require-dev": {
                "jms/serializer-bundle": "^1.0",
                "phpoption/phpoption": "^1.1",
                "psr/http-message": "^1.0",
                "sensio/framework-extra-bundle": "^3.0.13",
                "symfony/browser-kit": "^2.7|^3.0",
                "symfony/css-selector": "^2.7|^3.0",
                "symfony/dependency-injection": "^2.7|^3.0",
                "symfony/expression-language": "~2.7|^3.0",
                "symfony/form": "^2.7|^3.0",
                "symfony/phpunit-bridge": "~2.7|^3.0",
                "symfony/security-bundle": "^2.7|^3.0",
                "symfony/serializer": "^2.7.11|^3.0.4",
                "symfony/twig-bundle": "^2.7|^3.0",
                "symfony/validator": "^2.7|^3.0",
                "symfony/web-profiler-bundle": "^2.7|^3.0",
                "symfony/yaml": "^2.7|^3.0"
            },
            "suggest": {
                "jms/serializer-bundle": "Add support for advanced serialization capabilities, recommended, requires ^1.0",
                "sensio/framework-extra-bundle": "Add support for route annotations and the view response listener, requires ^3.0",
                "symfony/expression-language": "Add support for using the expression language in the routing, requires ^2.7|^3.0",
                "symfony/serializer": "Add support for basic serialization capabilities and xml decoding, requires ^2.7|^3.0",
                "symfony/validator": "Add support for validation capabilities in the ParamFetcher, requires ^2.7|^3.0"
            },
            "type": "symfony-bundle",
            "extra": {
                "branch-alias": {
                    "dev-master": "2.1-dev"
                }
            },
            "autoload": {
                "psr-4": {
                    "FOS\\RestBundle\\": ""
                }
            },
            "notification-url": "https://packagist.org/downloads/",
            "license": [
                "MIT"
            ],
            "authors": [
                {
                    "name": "Lukas Kahwe Smith",
                    "email": "smith@pooteeweet.org"
                },
                {
                    "name": "FriendsOfSymfony Community",
                    "homepage": "https://github.com/friendsofsymfony/FOSRestBundle/contributors"
                },
                {
                    "name": "Konstantin Kudryashov",
                    "email": "ever.zet@gmail.com"
                }
            ],
            "description": "This Bundle provides various tools to rapidly develop RESTful API's with Symfony",
            "homepage": "http://friendsofsymfony.github.com",
            "keywords": [
                "rest"
            ],
            "time": "2016-11-23T12:09:05+00:00"
        },
        {
            "name": "guzzlehttp/guzzle",
            "version": "6.2.3",
            "source": {
                "type": "git",
                "url": "https://github.com/guzzle/guzzle.git",
                "reference": "8d6c6cc55186db87b7dc5009827429ba4e9dc006"
            },
            "dist": {
                "type": "zip",
                "url": "https://api.github.com/repos/guzzle/guzzle/zipball/8d6c6cc55186db87b7dc5009827429ba4e9dc006",
                "reference": "8d6c6cc55186db87b7dc5009827429ba4e9dc006",
                "shasum": ""
            },
            "require": {
                "guzzlehttp/promises": "^1.0",
                "guzzlehttp/psr7": "^1.4",
                "php": ">=5.5"
            },
            "require-dev": {
                "ext-curl": "*",
                "phpunit/phpunit": "^4.0",
                "psr/log": "^1.0"
            },
            "type": "library",
            "extra": {
                "branch-alias": {
                    "dev-master": "6.2-dev"
                }
            },
            "autoload": {
                "files": [
                    "src/functions_include.php"
                ],
                "psr-4": {
                    "GuzzleHttp\\": "src/"
                }
            },
            "notification-url": "https://packagist.org/downloads/",
            "license": [
                "MIT"
            ],
            "authors": [
                {
                    "name": "Michael Dowling",
                    "email": "mtdowling@gmail.com",
                    "homepage": "https://github.com/mtdowling"
                }
            ],
            "description": "Guzzle is a PHP HTTP client library",
            "homepage": "http://guzzlephp.org/",
            "keywords": [
                "client",
                "curl",
                "framework",
                "http",
                "http client",
                "rest",
                "web service"
            ],
            "time": "2017-02-28T22:50:30+00:00"
        },
        {
            "name": "guzzlehttp/promises",
            "version": "v1.3.1",
            "source": {
                "type": "git",
                "url": "https://github.com/guzzle/promises.git",
                "reference": "a59da6cf61d80060647ff4d3eb2c03a2bc694646"
            },
            "dist": {
                "type": "zip",
                "url": "https://api.github.com/repos/guzzle/promises/zipball/a59da6cf61d80060647ff4d3eb2c03a2bc694646",
                "reference": "a59da6cf61d80060647ff4d3eb2c03a2bc694646",
                "shasum": ""
            },
            "require": {
                "php": ">=5.5.0"
            },
            "require-dev": {
                "phpunit/phpunit": "^4.0"
            },
            "type": "library",
            "extra": {
                "branch-alias": {
                    "dev-master": "1.4-dev"
                }
            },
            "autoload": {
                "psr-4": {
                    "GuzzleHttp\\Promise\\": "src/"
                },
                "files": [
                    "src/functions_include.php"
                ]
            },
            "notification-url": "https://packagist.org/downloads/",
            "license": [
                "MIT"
            ],
            "authors": [
                {
                    "name": "Michael Dowling",
                    "email": "mtdowling@gmail.com",
                    "homepage": "https://github.com/mtdowling"
                }
            ],
            "description": "Guzzle promises library",
            "keywords": [
                "promise"
            ],
            "time": "2016-12-20T10:07:11+00:00"
        },
        {
            "name": "guzzlehttp/psr7",
            "version": "1.4.2",
            "source": {
                "type": "git",
                "url": "https://github.com/guzzle/psr7.git",
                "reference": "f5b8a8512e2b58b0071a7280e39f14f72e05d87c"
            },
            "dist": {
                "type": "zip",
                "url": "https://api.github.com/repos/guzzle/psr7/zipball/f5b8a8512e2b58b0071a7280e39f14f72e05d87c",
                "reference": "f5b8a8512e2b58b0071a7280e39f14f72e05d87c",
                "shasum": ""
            },
            "require": {
                "php": ">=5.4.0",
                "psr/http-message": "~1.0"
            },
            "provide": {
                "psr/http-message-implementation": "1.0"
            },
            "require-dev": {
                "phpunit/phpunit": "~4.0"
            },
            "type": "library",
            "extra": {
                "branch-alias": {
                    "dev-master": "1.4-dev"
                }
            },
            "autoload": {
                "psr-4": {
                    "GuzzleHttp\\Psr7\\": "src/"
                },
                "files": [
                    "src/functions_include.php"
                ]
            },
            "notification-url": "https://packagist.org/downloads/",
            "license": [
                "MIT"
            ],
            "authors": [
                {
                    "name": "Michael Dowling",
                    "email": "mtdowling@gmail.com",
                    "homepage": "https://github.com/mtdowling"
                },
                {
                    "name": "Tobias Schultze",
                    "homepage": "https://github.com/Tobion"
                }
            ],
            "description": "PSR-7 message implementation that also provides common utility methods",
            "keywords": [
                "http",
                "message",
                "request",
                "response",
                "stream",
                "uri",
                "url"
            ],
            "time": "2017-03-20T17:10:46+00:00"
        },
        {
            "name": "incenteev/composer-parameter-handler",
            "version": "v2.1.2",
            "source": {
                "type": "git",
                "url": "https://github.com/Incenteev/ParameterHandler.git",
                "reference": "d7ce7f06136109e81d1cb9d57066c4d4a99cf1cc"
            },
            "dist": {
                "type": "zip",
                "url": "https://api.github.com/repos/Incenteev/ParameterHandler/zipball/d7ce7f06136109e81d1cb9d57066c4d4a99cf1cc",
                "reference": "d7ce7f06136109e81d1cb9d57066c4d4a99cf1cc",
                "shasum": ""
            },
            "require": {
                "php": ">=5.3.3",
                "symfony/yaml": "~2.3|~3.0"
            },
            "require-dev": {
                "composer/composer": "1.0.*@dev",
                "phpspec/prophecy-phpunit": "~1.0",
                "symfony/filesystem": "~2.2"
            },
            "type": "library",
            "extra": {
                "branch-alias": {
                    "dev-master": "2.1.x-dev"
                }
            },
            "autoload": {
                "psr-4": {
                    "Incenteev\\ParameterHandler\\": ""
                }
            },
            "notification-url": "https://packagist.org/downloads/",
            "license": [
                "MIT"
            ],
            "authors": [
                {
                    "name": "Christophe Coevoet",
                    "email": "stof@notk.org"
                }
            ],
            "description": "Composer script handling your ignored parameter file",
            "homepage": "https://github.com/Incenteev/ParameterHandler",
            "keywords": [
                "parameters management"
            ],
            "time": "2015-11-10T17:04:01+00:00"
        },
        {
            "name": "jdorn/sql-formatter",
            "version": "v1.2.17",
            "source": {
                "type": "git",
                "url": "https://github.com/jdorn/sql-formatter.git",
                "reference": "64990d96e0959dff8e059dfcdc1af130728d92bc"
            },
            "dist": {
                "type": "zip",
                "url": "https://api.github.com/repos/jdorn/sql-formatter/zipball/64990d96e0959dff8e059dfcdc1af130728d92bc",
                "reference": "64990d96e0959dff8e059dfcdc1af130728d92bc",
                "shasum": ""
            },
            "require": {
                "php": ">=5.2.4"
            },
            "require-dev": {
                "phpunit/phpunit": "3.7.*"
            },
            "type": "library",
            "extra": {
                "branch-alias": {
                    "dev-master": "1.3.x-dev"
                }
            },
            "autoload": {
                "classmap": [
                    "lib"
                ]
            },
            "notification-url": "https://packagist.org/downloads/",
            "license": [
                "MIT"
            ],
            "authors": [
                {
                    "name": "Jeremy Dorn",
                    "email": "jeremy@jeremydorn.com",
                    "homepage": "http://jeremydorn.com/"
                }
            ],
            "description": "a PHP SQL highlighting library",
            "homepage": "https://github.com/jdorn/sql-formatter/",
            "keywords": [
                "highlight",
                "sql"
            ],
            "time": "2014-01-12T16:20:24+00:00"
        },
        {
            "name": "jms/metadata",
            "version": "1.6.0",
            "source": {
                "type": "git",
                "url": "https://github.com/schmittjoh/metadata.git",
                "reference": "6a06970a10e0a532fb52d3959547123b84a3b3ab"
            },
            "dist": {
                "type": "zip",
                "url": "https://api.github.com/repos/schmittjoh/metadata/zipball/6a06970a10e0a532fb52d3959547123b84a3b3ab",
                "reference": "6a06970a10e0a532fb52d3959547123b84a3b3ab",
                "shasum": ""
            },
            "require": {
                "php": ">=5.3.0"
            },
            "require-dev": {
                "doctrine/cache": "~1.0",
                "symfony/cache": "~3.1"
            },
            "type": "library",
            "extra": {
                "branch-alias": {
                    "dev-master": "1.5.x-dev"
                }
            },
            "autoload": {
                "psr-0": {
                    "Metadata\\": "src/"
                }
            },
            "notification-url": "https://packagist.org/downloads/",
            "license": [
                "Apache-2.0"
            ],
            "authors": [
                {
                    "name": "Johannes M. Schmitt",
                    "email": "schmittjoh@gmail.com"
                }
            ],
            "description": "Class/method/property metadata management in PHP",
            "keywords": [
                "annotations",
                "metadata",
                "xml",
                "yaml"
            ],
            "time": "2016-12-05T10:18:33+00:00"
        },
        {
            "name": "jms/parser-lib",
            "version": "1.0.0",
            "source": {
                "type": "git",
                "url": "https://github.com/schmittjoh/parser-lib.git",
                "reference": "c509473bc1b4866415627af0e1c6cc8ac97fa51d"
            },
            "dist": {
                "type": "zip",
                "url": "https://api.github.com/repos/schmittjoh/parser-lib/zipball/c509473bc1b4866415627af0e1c6cc8ac97fa51d",
                "reference": "c509473bc1b4866415627af0e1c6cc8ac97fa51d",
                "shasum": ""
            },
            "require": {
                "phpoption/phpoption": ">=0.9,<2.0-dev"
            },
            "type": "library",
            "extra": {
                "branch-alias": {
                    "dev-master": "1.0-dev"
                }
            },
            "autoload": {
                "psr-0": {
                    "JMS\\": "src/"
                }
            },
            "notification-url": "https://packagist.org/downloads/",
            "license": [
                "Apache2"
            ],
            "description": "A library for easily creating recursive-descent parsers.",
            "time": "2012-11-18T18:08:43+00:00"
        },
        {
            "name": "jms/serializer",
            "version": "1.6.2",
            "source": {
                "type": "git",
                "url": "https://github.com/schmittjoh/serializer.git",
                "reference": "b8683d206e7297f54034f67a877f966c14dc12ea"
            },
            "dist": {
                "type": "zip",
                "url": "https://api.github.com/repos/schmittjoh/serializer/zipball/b8683d206e7297f54034f67a877f966c14dc12ea",
                "reference": "b8683d206e7297f54034f67a877f966c14dc12ea",
                "shasum": ""
            },
            "require": {
                "doctrine/annotations": "^1.0",
                "doctrine/instantiator": "^1.0.3",
                "jms/metadata": "~1.1",
                "jms/parser-lib": "1.*",
                "php": ">=5.5.0",
                "phpcollection/phpcollection": "~0.1",
                "phpoption/phpoption": "^1.1"
            },
            "conflict": {
                "jms/serializer-bundle": "<1.2.1",
                "twig/twig": "<1.12"
            },
            "require-dev": {
                "doctrine/orm": "~2.1",
                "doctrine/phpcr-odm": "^1.3|^2.0",
                "ext-pdo_sqlite": "*",
                "jackalope/jackalope-doctrine-dbal": "^1.1.5",
                "phpunit/phpunit": "^4.8|^5.0",
                "propel/propel1": "~1.7",
                "symfony/expression-language": "^2.6|^3.0",
                "symfony/filesystem": "^2.1",
                "symfony/form": "~2.1|^3.0",
                "symfony/translation": "^2.1|^3.0",
                "symfony/validator": "^2.2|^3.0",
                "symfony/yaml": "^2.1|^3.0",
                "twig/twig": "~1.12|~2.0"
            },
            "suggest": {
                "doctrine/cache": "Required if you like to use cache functionality.",
                "doctrine/collections": "Required if you like to use doctrine collection types as ArrayCollection.",
                "symfony/yaml": "Required if you'd like to serialize data to YAML format."
            },
            "type": "library",
            "extra": {
                "branch-alias": {
                    "dev-master": "1.6-dev"
                }
            },
            "autoload": {
                "psr-0": {
                    "JMS\\Serializer": "src/"
                }
            },
            "notification-url": "https://packagist.org/downloads/",
            "license": [
                "Apache2"
            ],
            "authors": [
                {
                    "name": "Johannes M. Schmitt",
                    "email": "schmittjoh@gmail.com"
                }
            ],
            "description": "Library for (de-)serializing data of any complexity; supports XML, JSON, and YAML.",
            "homepage": "http://jmsyst.com/libs/serializer",
            "keywords": [
                "deserialization",
                "jaxb",
                "json",
                "serialization",
                "xml"
            ],
            "time": "2017-04-17T15:27:46+00:00"
        },
        {
            "name": "jms/serializer-bundle",
            "version": "1.4.0",
            "target-dir": "JMS/SerializerBundle",
            "source": {
                "type": "git",
                "url": "https://github.com/schmittjoh/JMSSerializerBundle.git",
                "reference": "fdd73dbc8642940084deda2a96fa5db62d0f2384"
            },
            "dist": {
                "type": "zip",
                "url": "https://api.github.com/repos/schmittjoh/JMSSerializerBundle/zipball/fdd73dbc8642940084deda2a96fa5db62d0f2384",
                "reference": "fdd73dbc8642940084deda2a96fa5db62d0f2384",
                "shasum": ""
            },
            "require": {
                "jms/serializer": "^1.6",
                "php": ">=5.4.0",
                "phpoption/phpoption": "^1.1.0",
                "symfony/framework-bundle": "~2.3|~3.0"
            },
            "require-dev": {
                "doctrine/doctrine-bundle": "*",
                "doctrine/orm": "*",
                "phpunit/phpunit": "^4.2|^5.0",
                "symfony/browser-kit": "*",
                "symfony/class-loader": "*",
                "symfony/css-selector": "*",
                "symfony/expression-language": "~2.6|~3.0",
                "symfony/finder": "*",
                "symfony/form": "*",
                "symfony/process": "*",
                "symfony/stopwatch": "*",
                "symfony/twig-bundle": "*",
                "symfony/validator": "*",
                "symfony/yaml": "*"
            },
            "suggest": {
                "jms/di-extra-bundle": "Required to get lazy loading (de)serialization visitors, ~1.3"
            },
            "type": "symfony-bundle",
            "extra": {
                "branch-alias": {
                    "dev-master": "1.4-dev"
                }
            },
            "autoload": {
                "psr-0": {
                    "JMS\\SerializerBundle": ""
                }
            },
            "notification-url": "https://packagist.org/downloads/",
            "license": [
                "Apache2"
            ],
            "authors": [
                {
                    "name": "Johannes M. Schmitt",
                    "email": "schmittjoh@gmail.com"
                }
            ],
            "description": "Allows you to easily serialize, and deserialize data of any complexity",
            "homepage": "http://jmsyst.com/bundles/JMSSerializerBundle",
            "keywords": [
                "deserialization",
                "jaxb",
                "json",
                "serialization",
                "xml"
            ],
            "time": "2017-04-10T12:31:39+00:00"
        },
        {
            "name": "krinkle/intuition",
            "version": "v0.2.3",
            "source": {
                "type": "git",
                "url": "https://github.com/Krinkle/intuition.git",
                "reference": "ca8f1ea389091592ba1e249ab4c1ac804c0b80ec"
            },
            "dist": {
                "type": "zip",
                "url": "https://api.github.com/repos/Krinkle/intuition/zipball/ca8f1ea389091592ba1e249ab4c1ac804c0b80ec",
                "reference": "ca8f1ea389091592ba1e249ab4c1ac804c0b80ec",
                "shasum": ""
            },
            "require": {
                "krinkle/toollabs-base": "~0.7.0",
                "php": ">=5.5"
            },
            "require-dev": {
                "jakub-onderka/php-parallel-lint": "0.*",
                "mediawiki/mediawiki-codesniffer": "0.1.0",
                "phpunit/phpunit": "3.7.*",
                "squizlabs/php_codesniffer": "2.1.*"
            },
            "type": "library",
            "autoload": {
                "files": [
                    "ToolStart.php"
                ]
            },
            "notification-url": "https://packagist.org/downloads/",
            "license": [
                "CC-BY-3.0"
            ],
            "description": "Framework for localisation in PHP.",
            "time": "2016-03-16T22:52:37+00:00"
        },
        {
            "name": "krinkle/toollabs-base",
            "version": "v0.7.3",
            "source": {
                "type": "git",
                "url": "https://github.com/Krinkle/toollabs-base.git",
                "reference": "f81ffd9225db095a840022191be699ca337ebb72"
            },
            "dist": {
                "type": "zip",
                "url": "https://api.github.com/repos/Krinkle/toollabs-base/zipball/f81ffd9225db095a840022191be699ca337ebb72",
                "reference": "f81ffd9225db095a840022191be699ca337ebb72",
                "shasum": ""
            },
            "require": {
                "php": ">=5.5"
            },
            "require-dev": {
                "jakub-onderka/php-parallel-lint": "0.8.*",
                "mikey179/vfsstream": "1.*",
                "phpunit/phpunit": "4.1.*"
            },
            "type": "library",
            "autoload": {
                "files": [
                    "InitTool.php"
                ]
            },
            "notification-url": "https://packagist.org/downloads/",
            "license": [
                "Unlicense"
            ],
            "description": "Framework for web apps in Wikimedia's Tool Labs environment.",
            "time": "2015-09-12T21:24:58+00:00"
        },
        {
            "name": "kriswallsmith/assetic",
            "version": "v1.4.0",
            "source": {
                "type": "git",
                "url": "https://github.com/kriswallsmith/assetic.git",
                "reference": "e911c437dbdf006a8f62c2f59b15b2d69a5e0aa1"
            },
            "dist": {
                "type": "zip",
                "url": "https://api.github.com/repos/kriswallsmith/assetic/zipball/e911c437dbdf006a8f62c2f59b15b2d69a5e0aa1",
                "reference": "e911c437dbdf006a8f62c2f59b15b2d69a5e0aa1",
                "shasum": ""
            },
            "require": {
                "php": ">=5.3.1",
                "symfony/process": "~2.1|~3.0"
            },
            "conflict": {
                "twig/twig": "<1.27"
            },
            "require-dev": {
                "leafo/lessphp": "^0.3.7",
                "leafo/scssphp": "~0.1",
                "meenie/javascript-packer": "^1.1",
                "mrclay/minify": "<2.3",
                "natxet/cssmin": "3.0.4",
                "patchwork/jsqueeze": "~1.0|~2.0",
                "phpunit/phpunit": "~4.8 || ^5.6",
                "psr/log": "~1.0",
                "ptachoire/cssembed": "~1.0",
                "symfony/phpunit-bridge": "~2.7|~3.0",
                "twig/twig": "~1.23|~2.0",
                "yfix/packager": "dev-master"
            },
            "suggest": {
                "leafo/lessphp": "Assetic provides the integration with the lessphp LESS compiler",
                "leafo/scssphp": "Assetic provides the integration with the scssphp SCSS compiler",
                "leafo/scssphp-compass": "Assetic provides the integration with the SCSS compass plugin",
                "patchwork/jsqueeze": "Assetic provides the integration with the JSqueeze JavaScript compressor",
                "ptachoire/cssembed": "Assetic provides the integration with phpcssembed to embed data uris",
                "twig/twig": "Assetic provides the integration with the Twig templating engine"
            },
            "type": "library",
            "extra": {
                "branch-alias": {
                    "dev-master": "1.4-dev"
                }
            },
            "autoload": {
                "psr-0": {
                    "Assetic": "src/"
                },
                "files": [
                    "src/functions.php"
                ]
            },
            "notification-url": "https://packagist.org/downloads/",
            "license": [
                "MIT"
            ],
            "authors": [
                {
                    "name": "Kris Wallsmith",
                    "email": "kris.wallsmith@gmail.com",
                    "homepage": "http://kriswallsmith.net/"
                }
            ],
            "description": "Asset Management for PHP",
            "homepage": "https://github.com/kriswallsmith/assetic",
            "keywords": [
                "assets",
                "compression",
                "minification"
            ],
            "time": "2016-11-11T18:43:20+00:00"
        },
        {
            "name": "leafo/scssphp",
            "version": "v0.6.7",
            "source": {
                "type": "git",
                "url": "https://github.com/leafo/scssphp.git",
                "reference": "562213cd803e42ea53b0735554794c4022d8db89"
            },
            "dist": {
                "type": "zip",
                "url": "https://api.github.com/repos/leafo/scssphp/zipball/562213cd803e42ea53b0735554794c4022d8db89",
                "reference": "562213cd803e42ea53b0735554794c4022d8db89",
                "shasum": ""
            },
            "require": {
                "php": ">=5.4.0"
            },
            "require-dev": {
                "kherge/box": "~2.5",
                "phpunit/phpunit": "~3.7",
                "squizlabs/php_codesniffer": "~2.5"
            },
            "bin": [
                "bin/pscss"
            ],
            "type": "library",
            "autoload": {
                "psr-4": {
                    "Leafo\\ScssPhp\\": "src/"
                }
            },
            "notification-url": "https://packagist.org/downloads/",
            "license": [
                "MIT"
            ],
            "authors": [
                {
                    "name": "Leaf Corcoran",
                    "email": "leafot@gmail.com",
                    "homepage": "http://leafo.net"
                }
            ],
            "description": "scssphp is a compiler for SCSS written in PHP.",
            "homepage": "http://leafo.github.io/scssphp/",
            "keywords": [
                "css",
                "less",
                "sass",
                "scss",
                "stylesheet"
            ],
            "time": "2017-02-23T05:07:33+00:00"
        },
        {
            "name": "monolog/monolog",
            "version": "1.22.1",
            "source": {
                "type": "git",
                "url": "https://github.com/Seldaek/monolog.git",
                "reference": "1e044bc4b34e91743943479f1be7a1d5eb93add0"
            },
            "dist": {
                "type": "zip",
                "url": "https://api.github.com/repos/Seldaek/monolog/zipball/1e044bc4b34e91743943479f1be7a1d5eb93add0",
                "reference": "1e044bc4b34e91743943479f1be7a1d5eb93add0",
                "shasum": ""
            },
            "require": {
                "php": ">=5.3.0",
                "psr/log": "~1.0"
            },
            "provide": {
                "psr/log-implementation": "1.0.0"
            },
            "require-dev": {
                "aws/aws-sdk-php": "^2.4.9 || ^3.0",
                "doctrine/couchdb": "~1.0@dev",
                "graylog2/gelf-php": "~1.0",
                "jakub-onderka/php-parallel-lint": "0.9",
                "php-amqplib/php-amqplib": "~2.4",
                "php-console/php-console": "^3.1.3",
                "phpunit/phpunit": "~4.5",
                "phpunit/phpunit-mock-objects": "2.3.0",
                "ruflin/elastica": ">=0.90 <3.0",
                "sentry/sentry": "^0.13",
                "swiftmailer/swiftmailer": "~5.3"
            },
            "suggest": {
                "aws/aws-sdk-php": "Allow sending log messages to AWS services like DynamoDB",
                "doctrine/couchdb": "Allow sending log messages to a CouchDB server",
                "ext-amqp": "Allow sending log messages to an AMQP server (1.0+ required)",
                "ext-mongo": "Allow sending log messages to a MongoDB server",
                "graylog2/gelf-php": "Allow sending log messages to a GrayLog2 server",
                "mongodb/mongodb": "Allow sending log messages to a MongoDB server via PHP Driver",
                "php-amqplib/php-amqplib": "Allow sending log messages to an AMQP server using php-amqplib",
                "php-console/php-console": "Allow sending log messages to Google Chrome",
                "rollbar/rollbar": "Allow sending log messages to Rollbar",
                "ruflin/elastica": "Allow sending log messages to an Elastic Search server",
                "sentry/sentry": "Allow sending log messages to a Sentry server"
            },
            "type": "library",
            "extra": {
                "branch-alias": {
                    "dev-master": "2.0.x-dev"
                }
            },
            "autoload": {
                "psr-4": {
                    "Monolog\\": "src/Monolog"
                }
            },
            "notification-url": "https://packagist.org/downloads/",
            "license": [
                "MIT"
            ],
            "authors": [
                {
                    "name": "Jordi Boggiano",
                    "email": "j.boggiano@seld.be",
                    "homepage": "http://seld.be"
                }
            ],
            "description": "Sends your logs to files, sockets, inboxes, databases and various web services",
            "homepage": "http://github.com/Seldaek/monolog",
            "keywords": [
                "log",
                "logging",
                "psr-3"
            ],
            "time": "2017-03-13T07:08:03+00:00"
        },
        {
            "name": "nelmio/cors-bundle",
            "version": "1.5.3",
            "source": {
                "type": "git",
                "url": "https://github.com/nelmio/NelmioCorsBundle.git",
                "reference": "ac6576a599d7db9c2c6022602c188a5594216056"
            },
            "dist": {
                "type": "zip",
                "url": "https://api.github.com/repos/nelmio/NelmioCorsBundle/zipball/ac6576a599d7db9c2c6022602c188a5594216056",
                "reference": "ac6576a599d7db9c2c6022602c188a5594216056",
                "shasum": ""
            },
            "require": {
                "symfony/framework-bundle": "^2.7 || ^3.0"
            },
            "require-dev": {
                "matthiasnoback/symfony-dependency-injection-test": "^0.7.6",
                "mockery/mockery": "0.9.*"
            },
            "type": "symfony-bundle",
            "extra": {
                "branch-alias": {
                    "dev-master": "1.5.x-dev"
                }
            },
            "autoload": {
                "psr-4": {
                    "Nelmio\\CorsBundle\\": ""
                },
                "exclude-from-classmap": [
                    "/Tests/"
                ]
            },
            "notification-url": "https://packagist.org/downloads/",
            "license": [
                "MIT"
            ],
            "authors": [
                {
                    "name": "Nelmio",
                    "homepage": "http://nelm.io"
                },
                {
                    "name": "Symfony Community",
                    "homepage": "https://github.com/nelmio/NelmioCorsBundle/contributors"
                }
            ],
            "description": "Adds CORS (Cross-Origin Resource Sharing) headers support in your Symfony2 application",
            "keywords": [
                "api",
                "cors",
                "crossdomain"
            ],
<<<<<<< HEAD
            "time": "2017-04-24 09:12:42"
=======
            "time": "2017-04-24T09:12:42+00:00"
>>>>>>> 298c5c2f
        },
        {
            "name": "nnnick/chartjs",
            "version": "v2.5.0",
            "source": {
                "type": "git",
                "url": "https://github.com/chartjs/Chart.js.git",
                "reference": "c867d3f728d595eafc017f4d4136128824d1db25"
            },
            "dist": {
                "type": "zip",
                "url": "https://api.github.com/repos/chartjs/Chart.js/zipball/c867d3f728d595eafc017f4d4136128824d1db25",
                "reference": "c867d3f728d595eafc017f4d4136128824d1db25",
                "shasum": ""
            },
            "require": {
                "php": ">=5.3.3"
            },
            "type": "library",
            "extra": {
                "branch-alias": {
                    "release/2.0": "v2.0-dev"
                }
            },
            "notification-url": "https://packagist.org/downloads/",
            "license": [
                "MIT"
            ],
            "authors": [
                {
                    "name": "NICK DOWNIE",
                    "email": "hello@nickdownie.com"
                }
            ],
            "description": "Simple HTML5 charts using the canvas element.",
            "homepage": "http://www.chartjs.org/",
            "keywords": [
                "JS",
                "chart"
            ],
            "time": "2017-02-08T20:25:55+00:00"
        },
        {
            "name": "paragonie/random_compat",
            "version": "v2.0.10",
            "source": {
                "type": "git",
                "url": "https://github.com/paragonie/random_compat.git",
                "reference": "634bae8e911eefa89c1abfbf1b66da679ac8f54d"
            },
            "dist": {
                "type": "zip",
                "url": "https://api.github.com/repos/paragonie/random_compat/zipball/634bae8e911eefa89c1abfbf1b66da679ac8f54d",
                "reference": "634bae8e911eefa89c1abfbf1b66da679ac8f54d",
                "shasum": ""
            },
            "require": {
                "php": ">=5.2.0"
            },
            "require-dev": {
                "phpunit/phpunit": "4.*|5.*"
            },
            "suggest": {
                "ext-libsodium": "Provides a modern crypto API that can be used to generate random bytes."
            },
            "type": "library",
            "autoload": {
                "files": [
                    "lib/random.php"
                ]
            },
            "notification-url": "https://packagist.org/downloads/",
            "license": [
                "MIT"
            ],
            "authors": [
                {
                    "name": "Paragon Initiative Enterprises",
                    "email": "security@paragonie.com",
                    "homepage": "https://paragonie.com"
                }
            ],
            "description": "PHP 5.x polyfill for random_bytes() and random_int() from PHP 7",
            "keywords": [
                "csprng",
                "pseudorandom",
                "random"
            ],
            "time": "2017-03-13T16:27:32+00:00"
        },
        {
            "name": "phpcollection/phpcollection",
            "version": "0.5.0",
            "source": {
                "type": "git",
                "url": "https://github.com/schmittjoh/php-collection.git",
                "reference": "f2bcff45c0da7c27991bbc1f90f47c4b7fb434a6"
            },
            "dist": {
                "type": "zip",
                "url": "https://api.github.com/repos/schmittjoh/php-collection/zipball/f2bcff45c0da7c27991bbc1f90f47c4b7fb434a6",
                "reference": "f2bcff45c0da7c27991bbc1f90f47c4b7fb434a6",
                "shasum": ""
            },
            "require": {
                "phpoption/phpoption": "1.*"
            },
            "type": "library",
            "extra": {
                "branch-alias": {
                    "dev-master": "0.4-dev"
                }
            },
            "autoload": {
                "psr-0": {
                    "PhpCollection": "src/"
                }
            },
            "notification-url": "https://packagist.org/downloads/",
            "license": [
                "Apache2"
            ],
            "authors": [
                {
                    "name": "Johannes M. Schmitt",
                    "email": "schmittjoh@gmail.com"
                }
            ],
            "description": "General-Purpose Collection Library for PHP",
            "keywords": [
                "collection",
                "list",
                "map",
                "sequence",
                "set"
            ],
            "time": "2015-05-17T12:39:23+00:00"
        },
        {
            "name": "phpoption/phpoption",
            "version": "1.5.0",
            "source": {
                "type": "git",
                "url": "https://github.com/schmittjoh/php-option.git",
                "reference": "94e644f7d2051a5f0fcf77d81605f152eecff0ed"
            },
            "dist": {
                "type": "zip",
                "url": "https://api.github.com/repos/schmittjoh/php-option/zipball/94e644f7d2051a5f0fcf77d81605f152eecff0ed",
                "reference": "94e644f7d2051a5f0fcf77d81605f152eecff0ed",
                "shasum": ""
            },
            "require": {
                "php": ">=5.3.0"
            },
            "require-dev": {
                "phpunit/phpunit": "4.7.*"
            },
            "type": "library",
            "extra": {
                "branch-alias": {
                    "dev-master": "1.3-dev"
                }
            },
            "autoload": {
                "psr-0": {
                    "PhpOption\\": "src/"
                }
            },
            "notification-url": "https://packagist.org/downloads/",
            "license": [
                "Apache2"
            ],
            "authors": [
                {
                    "name": "Johannes M. Schmitt",
                    "email": "schmittjoh@gmail.com"
                }
            ],
            "description": "Option Type for PHP",
            "keywords": [
                "language",
                "option",
                "php",
                "type"
            ],
            "time": "2015-07-25T16:39:46+00:00"
        },
        {
            "name": "predis/predis",
            "version": "v1.1.1",
            "source": {
                "type": "git",
                "url": "https://github.com/nrk/predis.git",
                "reference": "f0210e38881631afeafb56ab43405a92cafd9fd1"
            },
            "dist": {
                "type": "zip",
                "url": "https://api.github.com/repos/nrk/predis/zipball/f0210e38881631afeafb56ab43405a92cafd9fd1",
                "reference": "f0210e38881631afeafb56ab43405a92cafd9fd1",
                "shasum": ""
            },
            "require": {
                "php": ">=5.3.9"
            },
            "require-dev": {
                "phpunit/phpunit": "~4.8"
            },
            "suggest": {
                "ext-curl": "Allows access to Webdis when paired with phpiredis",
                "ext-phpiredis": "Allows faster serialization and deserialization of the Redis protocol"
            },
            "type": "library",
            "autoload": {
                "psr-4": {
                    "Predis\\": "src/"
                }
            },
            "notification-url": "https://packagist.org/downloads/",
            "license": [
                "MIT"
            ],
            "authors": [
                {
                    "name": "Daniele Alessandri",
                    "email": "suppakilla@gmail.com",
                    "homepage": "http://clorophilla.net"
                }
            ],
            "description": "Flexible and feature-complete Redis client for PHP and HHVM",
            "homepage": "http://github.com/nrk/predis",
            "keywords": [
                "nosql",
                "predis",
                "redis"
            ],
            "time": "2016-06-16T16:22:20+00:00"
        },
        {
            "name": "psr/cache",
            "version": "1.0.1",
            "source": {
                "type": "git",
                "url": "https://github.com/php-fig/cache.git",
                "reference": "d11b50ad223250cf17b86e38383413f5a6764bf8"
            },
            "dist": {
                "type": "zip",
                "url": "https://api.github.com/repos/php-fig/cache/zipball/d11b50ad223250cf17b86e38383413f5a6764bf8",
                "reference": "d11b50ad223250cf17b86e38383413f5a6764bf8",
                "shasum": ""
            },
            "require": {
                "php": ">=5.3.0"
            },
            "type": "library",
            "extra": {
                "branch-alias": {
                    "dev-master": "1.0.x-dev"
                }
            },
            "autoload": {
                "psr-4": {
                    "Psr\\Cache\\": "src/"
                }
            },
            "notification-url": "https://packagist.org/downloads/",
            "license": [
                "MIT"
            ],
            "authors": [
                {
                    "name": "PHP-FIG",
                    "homepage": "http://www.php-fig.org/"
                }
            ],
            "description": "Common interface for caching libraries",
            "keywords": [
                "cache",
                "psr",
                "psr-6"
            ],
            "time": "2016-08-06T20:24:11+00:00"
        },
        {
            "name": "psr/http-message",
            "version": "1.0.1",
            "source": {
                "type": "git",
                "url": "https://github.com/php-fig/http-message.git",
                "reference": "f6561bf28d520154e4b0ec72be95418abe6d9363"
            },
            "dist": {
                "type": "zip",
                "url": "https://api.github.com/repos/php-fig/http-message/zipball/f6561bf28d520154e4b0ec72be95418abe6d9363",
                "reference": "f6561bf28d520154e4b0ec72be95418abe6d9363",
                "shasum": ""
            },
            "require": {
                "php": ">=5.3.0"
            },
            "type": "library",
            "extra": {
                "branch-alias": {
                    "dev-master": "1.0.x-dev"
                }
            },
            "autoload": {
                "psr-4": {
                    "Psr\\Http\\Message\\": "src/"
                }
            },
            "notification-url": "https://packagist.org/downloads/",
            "license": [
                "MIT"
            ],
            "authors": [
                {
                    "name": "PHP-FIG",
                    "homepage": "http://www.php-fig.org/"
                }
            ],
            "description": "Common interface for HTTP messages",
            "homepage": "https://github.com/php-fig/http-message",
            "keywords": [
                "http",
                "http-message",
                "psr",
                "psr-7",
                "request",
                "response"
            ],
            "time": "2016-08-06T14:39:51+00:00"
        },
        {
            "name": "psr/log",
            "version": "1.0.2",
            "source": {
                "type": "git",
                "url": "https://github.com/php-fig/log.git",
                "reference": "4ebe3a8bf773a19edfe0a84b6585ba3d401b724d"
            },
            "dist": {
                "type": "zip",
                "url": "https://api.github.com/repos/php-fig/log/zipball/4ebe3a8bf773a19edfe0a84b6585ba3d401b724d",
                "reference": "4ebe3a8bf773a19edfe0a84b6585ba3d401b724d",
                "shasum": ""
            },
            "require": {
                "php": ">=5.3.0"
            },
            "type": "library",
            "extra": {
                "branch-alias": {
                    "dev-master": "1.0.x-dev"
                }
            },
            "autoload": {
                "psr-4": {
                    "Psr\\Log\\": "Psr/Log/"
                }
            },
            "notification-url": "https://packagist.org/downloads/",
            "license": [
                "MIT"
            ],
            "authors": [
                {
                    "name": "PHP-FIG",
                    "homepage": "http://www.php-fig.org/"
                }
            ],
            "description": "Common interface for logging libraries",
            "homepage": "https://github.com/php-fig/log",
            "keywords": [
                "log",
                "psr",
                "psr-3"
            ],
            "time": "2016-10-10T12:19:37+00:00"
        },
        {
            "name": "sensio/distribution-bundle",
            "version": "v5.0.19",
            "source": {
                "type": "git",
                "url": "https://github.com/sensiolabs/SensioDistributionBundle.git",
                "reference": "654c4fa3d11448c8005400a244987896243a990a"
            },
            "dist": {
                "type": "zip",
                "url": "https://api.github.com/repos/sensiolabs/SensioDistributionBundle/zipball/654c4fa3d11448c8005400a244987896243a990a",
                "reference": "654c4fa3d11448c8005400a244987896243a990a",
                "shasum": ""
            },
            "require": {
                "php": ">=5.3.9",
                "sensiolabs/security-checker": "~3.0|~4.0",
                "symfony/class-loader": "~2.3|~3.0",
                "symfony/config": "~2.3|~3.0",
                "symfony/dependency-injection": "~2.3|~3.0",
                "symfony/filesystem": "~2.3|~3.0",
                "symfony/http-kernel": "~2.3|~3.0",
                "symfony/process": "~2.3|~3.0"
            },
            "type": "symfony-bundle",
            "extra": {
                "branch-alias": {
                    "dev-master": "5.0.x-dev"
                }
            },
            "autoload": {
                "psr-4": {
                    "Sensio\\Bundle\\DistributionBundle\\": ""
                }
            },
            "notification-url": "https://packagist.org/downloads/",
            "license": [
                "MIT"
            ],
            "authors": [
                {
                    "name": "Fabien Potencier",
                    "email": "fabien@symfony.com"
                }
            ],
            "description": "Base bundle for Symfony Distributions",
            "keywords": [
                "configuration",
                "distribution"
            ],
<<<<<<< HEAD
            "time": "2017-04-23 22:28:23"
=======
            "time": "2017-04-23T22:28:23+00:00"
>>>>>>> 298c5c2f
        },
        {
            "name": "sensio/framework-extra-bundle",
            "version": "v3.0.25",
            "source": {
                "type": "git",
                "url": "https://github.com/sensiolabs/SensioFrameworkExtraBundle.git",
                "reference": "472b339cf0c82f3a033b29f85d9d9cada3cd1a9c"
            },
            "dist": {
                "type": "zip",
                "url": "https://api.github.com/repos/sensiolabs/SensioFrameworkExtraBundle/zipball/472b339cf0c82f3a033b29f85d9d9cada3cd1a9c",
                "reference": "472b339cf0c82f3a033b29f85d9d9cada3cd1a9c",
                "shasum": ""
            },
            "require": {
                "doctrine/common": "~2.2",
                "symfony/dependency-injection": "~2.3|~3.0",
                "symfony/framework-bundle": "~2.3|~3.0"
            },
            "require-dev": {
                "doctrine/doctrine-bundle": "~1.5",
                "doctrine/orm": "~2.4,>=2.4.5",
                "symfony/asset": "~2.7|~3.0",
                "symfony/browser-kit": "~2.3|~3.0",
                "symfony/dom-crawler": "~2.3|~3.0",
                "symfony/expression-language": "~2.4|~3.0",
                "symfony/finder": "~2.3|~3.0",
                "symfony/phpunit-bridge": "~3.2",
                "symfony/psr-http-message-bridge": "^0.3",
                "symfony/security-bundle": "~2.4|~3.0",
                "symfony/templating": "~2.3|~3.0",
                "symfony/translation": "~2.3|~3.0",
                "symfony/twig-bundle": "~2.3|~3.0",
                "symfony/yaml": "~2.3|~3.0",
                "twig/twig": "~1.12|~2.0",
                "zendframework/zend-diactoros": "^1.3"
            },
            "suggest": {
                "symfony/expression-language": "",
                "symfony/psr-http-message-bridge": "To use the PSR-7 converters",
                "symfony/security-bundle": ""
            },
            "type": "symfony-bundle",
            "extra": {
                "branch-alias": {
                    "dev-master": "3.0.x-dev"
                }
            },
            "autoload": {
                "psr-4": {
                    "Sensio\\Bundle\\FrameworkExtraBundle\\": ""
                }
            },
            "notification-url": "https://packagist.org/downloads/",
            "license": [
                "MIT"
            ],
            "authors": [
                {
                    "name": "Fabien Potencier",
                    "email": "fabien@symfony.com"
                }
            ],
            "description": "This bundle provides a way to configure your controllers with annotations",
            "keywords": [
                "annotations",
                "controllers"
            ],
            "time": "2017-03-21T23:34:44+00:00"
        },
        {
            "name": "sensiolabs/security-checker",
            "version": "v4.0.4",
            "source": {
                "type": "git",
                "url": "https://github.com/sensiolabs/security-checker.git",
                "reference": "9e69eddf3bc49d1ee5c7908564da3141796d4bbc"
            },
            "dist": {
                "type": "zip",
                "url": "https://api.github.com/repos/sensiolabs/security-checker/zipball/9e69eddf3bc49d1ee5c7908564da3141796d4bbc",
                "reference": "9e69eddf3bc49d1ee5c7908564da3141796d4bbc",
                "shasum": ""
            },
            "require": {
                "composer/ca-bundle": "^1.0",
                "symfony/console": "~2.7|~3.0"
            },
            "bin": [
                "security-checker"
            ],
            "type": "library",
            "extra": {
                "branch-alias": {
                    "dev-master": "4.0-dev"
                }
            },
            "autoload": {
                "psr-0": {
                    "SensioLabs\\Security": ""
                }
            },
            "notification-url": "https://packagist.org/downloads/",
            "license": [
                "MIT"
            ],
            "authors": [
                {
                    "name": "Fabien Potencier",
                    "email": "fabien.potencier@gmail.com"
                }
            ],
            "description": "A security checker for your composer.lock",
            "time": "2017-03-31T14:50:32+00:00"
        },
        {
            "name": "snc/redis-bundle",
            "version": "2.0.1",
            "source": {
                "type": "git",
                "url": "https://github.com/snc/SncRedisBundle.git",
                "reference": "02c808d157c79ac32777e19f3ec31af24a32d2df"
            },
            "dist": {
                "type": "zip",
                "url": "https://api.github.com/repos/snc/SncRedisBundle/zipball/02c808d157c79ac32777e19f3ec31af24a32d2df",
                "reference": "02c808d157c79ac32777e19f3ec31af24a32d2df",
                "shasum": ""
            },
            "require": {
                "php": ">=5.3.3",
                "symfony/framework-bundle": "^2.7 || ^3.0",
                "symfony/yaml": "^2.7 || ^3.0"
            },
            "require-dev": {
                "doctrine/cache": "1.*",
                "phpunit/phpunit": "4.8.*",
                "predis/predis": "^1.0",
                "symfony/console": "^2.7 || ^3.0",
                "symfony/phpunit-bridge": "^2.7 || ^3.0"
            },
            "suggest": {
                "monolog/monolog": "If you want to use the monolog redis handler.",
                "predis/predis": "If you want to use predis.",
                "symfony/console": "If you want to use commands to interact with the redis database"
            },
            "type": "symfony-bundle",
            "extra": {
                "branch-alias": {
                    "dev-master": "2.x-dev"
                }
            },
            "autoload": {
                "psr-4": {
                    "Snc\\RedisBundle\\": ""
                }
            },
            "notification-url": "https://packagist.org/downloads/",
            "license": [
                "MIT"
            ],
            "authors": [
                {
                    "name": "Henrik Westphal",
                    "email": "henrik.westphal@gmail.com"
                },
                {
                    "name": "Community contributors",
                    "homepage": "https://github.com/snc/SncRedisBundle/contributors"
                }
            ],
            "description": "A Redis bundle for Symfony",
            "homepage": "https://github.com/snc/SncRedisBundle",
            "keywords": [
                "nosql",
                "redis",
                "symfony"
            ],
            "time": "2017-02-16T12:02:10+00:00"
        },
        {
            "name": "swiftmailer/swiftmailer",
            "version": "v5.4.7",
            "source": {
                "type": "git",
                "url": "https://github.com/swiftmailer/swiftmailer.git",
                "reference": "56db4ed32a6d5c9824c3ecc1d2e538f663f47eb4"
            },
            "dist": {
                "type": "zip",
                "url": "https://api.github.com/repos/swiftmailer/swiftmailer/zipball/56db4ed32a6d5c9824c3ecc1d2e538f663f47eb4",
                "reference": "56db4ed32a6d5c9824c3ecc1d2e538f663f47eb4",
                "shasum": ""
            },
            "require": {
                "php": ">=5.3.3"
            },
            "require-dev": {
                "mockery/mockery": "~0.9.1",
                "symfony/phpunit-bridge": "~3.2"
            },
            "type": "library",
            "extra": {
                "branch-alias": {
                    "dev-master": "5.4-dev"
                }
            },
            "autoload": {
                "files": [
                    "lib/swift_required.php"
                ]
            },
            "notification-url": "https://packagist.org/downloads/",
            "license": [
                "MIT"
            ],
            "authors": [
                {
                    "name": "Chris Corbyn"
                },
                {
                    "name": "Fabien Potencier",
                    "email": "fabien@symfony.com"
                }
            ],
            "description": "Swiftmailer, free feature-rich PHP mailer",
            "homepage": "http://swiftmailer.org",
            "keywords": [
                "email",
                "mail",
                "mailer"
            ],
<<<<<<< HEAD
            "time": "2017-04-20 17:32:18"
=======
            "time": "2017-04-20T17:32:18+00:00"
>>>>>>> 298c5c2f
        },
        {
            "name": "symfony/assetic-bundle",
            "version": "v2.8.1",
            "source": {
                "type": "git",
                "url": "https://github.com/symfony/assetic-bundle.git",
                "reference": "0241b135ff64c6031048c6425cd833a8300da46b"
            },
            "dist": {
                "type": "zip",
                "url": "https://api.github.com/repos/symfony/assetic-bundle/zipball/0241b135ff64c6031048c6425cd833a8300da46b",
                "reference": "0241b135ff64c6031048c6425cd833a8300da46b",
                "shasum": ""
            },
            "require": {
                "kriswallsmith/assetic": "~1.4",
                "php": ">=5.3.0",
                "symfony/console": "~2.3|~3.0",
                "symfony/dependency-injection": "~2.3|~3.0",
                "symfony/framework-bundle": "~2.3|~3.0",
                "symfony/yaml": "~2.3|~3.0"
            },
            "conflict": {
                "kriswallsmith/spork": "<=0.2",
                "twig/twig": "<1.27"
            },
            "require-dev": {
                "kriswallsmith/spork": "~0.3",
                "patchwork/jsqueeze": "~1.0",
                "symfony/class-loader": "~2.3|~3.0",
                "symfony/css-selector": "~2.3|~3.0",
                "symfony/dom-crawler": "~2.3|~3.0",
                "symfony/phpunit-bridge": "~2.7|~3.0",
                "symfony/twig-bundle": "~2.3|~3.0"
            },
            "suggest": {
                "kriswallsmith/spork": "to be able to dump assets in parallel",
                "symfony/twig-bundle": "to use the Twig integration"
            },
            "type": "symfony-bundle",
            "extra": {
                "branch-alias": {
                    "dev-master": "2.8-dev"
                }
            },
            "autoload": {
                "psr-4": {
                    "Symfony\\Bundle\\AsseticBundle\\": ""
                }
            },
            "notification-url": "https://packagist.org/downloads/",
            "license": [
                "MIT"
            ],
            "authors": [
                {
                    "name": "Kris Wallsmith",
                    "email": "kris.wallsmith@gmail.com",
                    "homepage": "http://kriswallsmith.net/"
                }
            ],
            "description": "Integrates Assetic into Symfony2",
            "homepage": "https://github.com/symfony/AsseticBundle",
            "keywords": [
                "assets",
                "compression",
                "minification"
            ],
            "time": "2016-11-22T11:42:57+00:00"
        },
        {
            "name": "symfony/monolog-bundle",
            "version": "v2.12.1",
            "source": {
                "type": "git",
                "url": "https://github.com/symfony/monolog-bundle.git",
                "reference": "b0146bdca7ba2a65f3bbe7010423c7393b29ec3f"
            },
            "dist": {
                "type": "zip",
                "url": "https://api.github.com/repos/symfony/monolog-bundle/zipball/b0146bdca7ba2a65f3bbe7010423c7393b29ec3f",
                "reference": "b0146bdca7ba2a65f3bbe7010423c7393b29ec3f",
                "shasum": ""
            },
            "require": {
                "monolog/monolog": "~1.18",
                "php": ">=5.3.2",
                "symfony/config": "~2.3|~3.0",
                "symfony/dependency-injection": "~2.3|~3.0",
                "symfony/http-kernel": "~2.3|~3.0",
                "symfony/monolog-bridge": "~2.3|~3.0"
            },
            "require-dev": {
                "phpunit/phpunit": "^4.8",
                "symfony/console": "~2.3|~3.0",
                "symfony/yaml": "~2.3|~3.0"
            },
            "type": "symfony-bundle",
            "extra": {
                "branch-alias": {
                    "dev-master": "2.x-dev"
                }
            },
            "autoload": {
                "psr-4": {
                    "Symfony\\Bundle\\MonologBundle\\": ""
                }
            },
            "notification-url": "https://packagist.org/downloads/",
            "license": [
                "MIT"
            ],
            "authors": [
                {
                    "name": "Symfony Community",
                    "homepage": "http://symfony.com/contributors"
                },
                {
                    "name": "Fabien Potencier",
                    "email": "fabien@symfony.com"
                }
            ],
            "description": "Symfony MonologBundle",
            "homepage": "http://symfony.com",
            "keywords": [
                "log",
                "logging"
            ],
            "time": "2017-01-02T19:04:26+00:00"
        },
        {
            "name": "symfony/polyfill-intl-icu",
            "version": "v1.3.0",
            "source": {
                "type": "git",
                "url": "https://github.com/symfony/polyfill-intl-icu.git",
                "reference": "2d6e2b20d457603eefb6e614286c22efca30fdb4"
            },
            "dist": {
                "type": "zip",
                "url": "https://api.github.com/repos/symfony/polyfill-intl-icu/zipball/2d6e2b20d457603eefb6e614286c22efca30fdb4",
                "reference": "2d6e2b20d457603eefb6e614286c22efca30fdb4",
                "shasum": ""
            },
            "require": {
                "php": ">=5.3.3",
                "symfony/intl": "~2.3|~3.0"
            },
            "suggest": {
                "ext-intl": "For best performance"
            },
            "type": "library",
            "extra": {
                "branch-alias": {
                    "dev-master": "1.3-dev"
                }
            },
            "autoload": {
                "files": [
                    "bootstrap.php"
                ]
            },
            "notification-url": "https://packagist.org/downloads/",
            "license": [
                "MIT"
            ],
            "authors": [
                {
                    "name": "Nicolas Grekas",
                    "email": "p@tchwork.com"
                },
                {
                    "name": "Symfony Community",
                    "homepage": "https://symfony.com/contributors"
                }
            ],
            "description": "Symfony polyfill for intl's ICU-related data and classes",
            "homepage": "https://symfony.com",
            "keywords": [
                "compatibility",
                "icu",
                "intl",
                "polyfill",
                "portable",
                "shim"
            ],
            "time": "2016-11-14T01:06:16+00:00"
        },
        {
            "name": "symfony/polyfill-mbstring",
            "version": "v1.3.0",
            "source": {
                "type": "git",
                "url": "https://github.com/symfony/polyfill-mbstring.git",
                "reference": "e79d363049d1c2128f133a2667e4f4190904f7f4"
            },
            "dist": {
                "type": "zip",
                "url": "https://api.github.com/repos/symfony/polyfill-mbstring/zipball/e79d363049d1c2128f133a2667e4f4190904f7f4",
                "reference": "e79d363049d1c2128f133a2667e4f4190904f7f4",
                "shasum": ""
            },
            "require": {
                "php": ">=5.3.3"
            },
            "suggest": {
                "ext-mbstring": "For best performance"
            },
            "type": "library",
            "extra": {
                "branch-alias": {
                    "dev-master": "1.3-dev"
                }
            },
            "autoload": {
                "psr-4": {
                    "Symfony\\Polyfill\\Mbstring\\": ""
                },
                "files": [
                    "bootstrap.php"
                ]
            },
            "notification-url": "https://packagist.org/downloads/",
            "license": [
                "MIT"
            ],
            "authors": [
                {
                    "name": "Nicolas Grekas",
                    "email": "p@tchwork.com"
                },
                {
                    "name": "Symfony Community",
                    "homepage": "https://symfony.com/contributors"
                }
            ],
            "description": "Symfony polyfill for the Mbstring extension",
            "homepage": "https://symfony.com",
            "keywords": [
                "compatibility",
                "mbstring",
                "polyfill",
                "portable",
                "shim"
            ],
            "time": "2016-11-14T01:06:16+00:00"
        },
        {
            "name": "symfony/polyfill-php56",
            "version": "v1.3.0",
            "source": {
                "type": "git",
                "url": "https://github.com/symfony/polyfill-php56.git",
                "reference": "1dd42b9b89556f18092f3d1ada22cb05ac85383c"
            },
            "dist": {
                "type": "zip",
                "url": "https://api.github.com/repos/symfony/polyfill-php56/zipball/1dd42b9b89556f18092f3d1ada22cb05ac85383c",
                "reference": "1dd42b9b89556f18092f3d1ada22cb05ac85383c",
                "shasum": ""
            },
            "require": {
                "php": ">=5.3.3",
                "symfony/polyfill-util": "~1.0"
            },
            "type": "library",
            "extra": {
                "branch-alias": {
                    "dev-master": "1.3-dev"
                }
            },
            "autoload": {
                "psr-4": {
                    "Symfony\\Polyfill\\Php56\\": ""
                },
                "files": [
                    "bootstrap.php"
                ]
            },
            "notification-url": "https://packagist.org/downloads/",
            "license": [
                "MIT"
            ],
            "authors": [
                {
                    "name": "Nicolas Grekas",
                    "email": "p@tchwork.com"
                },
                {
                    "name": "Symfony Community",
                    "homepage": "https://symfony.com/contributors"
                }
            ],
            "description": "Symfony polyfill backporting some PHP 5.6+ features to lower PHP versions",
            "homepage": "https://symfony.com",
            "keywords": [
                "compatibility",
                "polyfill",
                "portable",
                "shim"
            ],
            "time": "2016-11-14T01:06:16+00:00"
        },
        {
            "name": "symfony/polyfill-php70",
            "version": "v1.3.0",
            "source": {
                "type": "git",
                "url": "https://github.com/symfony/polyfill-php70.git",
                "reference": "13ce343935f0f91ca89605a2f6ca6f5c2f3faac2"
            },
            "dist": {
                "type": "zip",
                "url": "https://api.github.com/repos/symfony/polyfill-php70/zipball/13ce343935f0f91ca89605a2f6ca6f5c2f3faac2",
                "reference": "13ce343935f0f91ca89605a2f6ca6f5c2f3faac2",
                "shasum": ""
            },
            "require": {
                "paragonie/random_compat": "~1.0|~2.0",
                "php": ">=5.3.3"
            },
            "type": "library",
            "extra": {
                "branch-alias": {
                    "dev-master": "1.3-dev"
                }
            },
            "autoload": {
                "psr-4": {
                    "Symfony\\Polyfill\\Php70\\": ""
                },
                "files": [
                    "bootstrap.php"
                ],
                "classmap": [
                    "Resources/stubs"
                ]
            },
            "notification-url": "https://packagist.org/downloads/",
            "license": [
                "MIT"
            ],
            "authors": [
                {
                    "name": "Nicolas Grekas",
                    "email": "p@tchwork.com"
                },
                {
                    "name": "Symfony Community",
                    "homepage": "https://symfony.com/contributors"
                }
            ],
            "description": "Symfony polyfill backporting some PHP 7.0+ features to lower PHP versions",
            "homepage": "https://symfony.com",
            "keywords": [
                "compatibility",
                "polyfill",
                "portable",
                "shim"
            ],
            "time": "2016-11-14T01:06:16+00:00"
        },
        {
            "name": "symfony/polyfill-util",
            "version": "v1.3.0",
            "source": {
                "type": "git",
                "url": "https://github.com/symfony/polyfill-util.git",
                "reference": "746bce0fca664ac0a575e465f65c6643faddf7fb"
            },
            "dist": {
                "type": "zip",
                "url": "https://api.github.com/repos/symfony/polyfill-util/zipball/746bce0fca664ac0a575e465f65c6643faddf7fb",
                "reference": "746bce0fca664ac0a575e465f65c6643faddf7fb",
                "shasum": ""
            },
            "require": {
                "php": ">=5.3.3"
            },
            "type": "library",
            "extra": {
                "branch-alias": {
                    "dev-master": "1.3-dev"
                }
            },
            "autoload": {
                "psr-4": {
                    "Symfony\\Polyfill\\Util\\": ""
                }
            },
            "notification-url": "https://packagist.org/downloads/",
            "license": [
                "MIT"
            ],
            "authors": [
                {
                    "name": "Nicolas Grekas",
                    "email": "p@tchwork.com"
                },
                {
                    "name": "Symfony Community",
                    "homepage": "https://symfony.com/contributors"
                }
            ],
            "description": "Symfony utilities for portability of PHP codes",
            "homepage": "https://symfony.com",
            "keywords": [
                "compat",
                "compatibility",
                "polyfill",
                "shim"
            ],
            "time": "2016-11-14T01:06:16+00:00"
        },
        {
            "name": "symfony/swiftmailer-bundle",
            "version": "v2.5.4",
            "source": {
                "type": "git",
                "url": "https://github.com/symfony/swiftmailer-bundle.git",
                "reference": "8ab32ce31a7156621fb92e0466586186beb89759"
            },
            "dist": {
                "type": "zip",
                "url": "https://api.github.com/repos/symfony/swiftmailer-bundle/zipball/8ab32ce31a7156621fb92e0466586186beb89759",
                "reference": "8ab32ce31a7156621fb92e0466586186beb89759",
                "shasum": ""
            },
            "require": {
                "php": ">=5.3.2",
                "swiftmailer/swiftmailer": ">=4.2.0,~5.0",
                "symfony/config": "~2.7|~3.0",
                "symfony/dependency-injection": "~2.7|~3.0",
                "symfony/http-kernel": "~2.7|~3.0"
            },
            "require-dev": {
                "symfony/console": "~2.7|~3.0",
                "symfony/framework-bundle": "~2.7|~3.0",
                "symfony/phpunit-bridge": "~2.7|~3.0",
                "symfony/yaml": "~2.7|~3.0"
            },
            "suggest": {
                "psr/log": "Allows logging"
            },
            "type": "symfony-bundle",
            "extra": {
                "branch-alias": {
                    "dev-master": "2.5-dev"
                }
            },
            "autoload": {
                "psr-4": {
                    "Symfony\\Bundle\\SwiftmailerBundle\\": ""
                }
            },
            "notification-url": "https://packagist.org/downloads/",
            "license": [
                "MIT"
            ],
            "authors": [
                {
                    "name": "Symfony Community",
                    "homepage": "http://symfony.com/contributors"
                },
                {
                    "name": "Fabien Potencier",
                    "email": "fabien@symfony.com"
                }
            ],
            "description": "Symfony SwiftmailerBundle",
            "homepage": "http://symfony.com",
            "time": "2017-03-21T21:47:36+00:00"
        },
        {
            "name": "symfony/symfony",
            "version": "v3.2.7",
            "source": {
                "type": "git",
                "url": "https://github.com/symfony/symfony.git",
                "reference": "1631040ea8fc5e0e405c00d35cbf2c0b7b555f64"
            },
            "dist": {
                "type": "zip",
                "url": "https://api.github.com/repos/symfony/symfony/zipball/1631040ea8fc5e0e405c00d35cbf2c0b7b555f64",
                "reference": "1631040ea8fc5e0e405c00d35cbf2c0b7b555f64",
                "shasum": ""
            },
            "require": {
                "doctrine/common": "~2.4",
                "php": ">=5.5.9",
                "psr/cache": "~1.0",
                "psr/log": "~1.0",
                "symfony/polyfill-intl-icu": "~1.0",
                "symfony/polyfill-mbstring": "~1.0",
                "symfony/polyfill-php56": "~1.0",
                "symfony/polyfill-php70": "~1.0",
                "symfony/polyfill-util": "~1.0",
                "twig/twig": "~1.28|~2.0"
            },
            "conflict": {
                "phpdocumentor/reflection-docblock": "<3.0",
                "phpdocumentor/type-resolver": "<0.2.0",
                "phpunit/phpunit": "<4.8.35|<5.4.3,>=5.0"
            },
            "provide": {
                "psr/cache-implementation": "1.0"
            },
            "replace": {
                "symfony/asset": "self.version",
                "symfony/browser-kit": "self.version",
                "symfony/cache": "self.version",
                "symfony/class-loader": "self.version",
                "symfony/config": "self.version",
                "symfony/console": "self.version",
                "symfony/css-selector": "self.version",
                "symfony/debug": "self.version",
                "symfony/debug-bundle": "self.version",
                "symfony/dependency-injection": "self.version",
                "symfony/doctrine-bridge": "self.version",
                "symfony/dom-crawler": "self.version",
                "symfony/event-dispatcher": "self.version",
                "symfony/expression-language": "self.version",
                "symfony/filesystem": "self.version",
                "symfony/finder": "self.version",
                "symfony/form": "self.version",
                "symfony/framework-bundle": "self.version",
                "symfony/http-foundation": "self.version",
                "symfony/http-kernel": "self.version",
                "symfony/inflector": "self.version",
                "symfony/intl": "self.version",
                "symfony/ldap": "self.version",
                "symfony/monolog-bridge": "self.version",
                "symfony/options-resolver": "self.version",
                "symfony/process": "self.version",
                "symfony/property-access": "self.version",
                "symfony/property-info": "self.version",
                "symfony/proxy-manager-bridge": "self.version",
                "symfony/routing": "self.version",
                "symfony/security": "self.version",
                "symfony/security-bundle": "self.version",
                "symfony/security-core": "self.version",
                "symfony/security-csrf": "self.version",
                "symfony/security-guard": "self.version",
                "symfony/security-http": "self.version",
                "symfony/serializer": "self.version",
                "symfony/stopwatch": "self.version",
                "symfony/templating": "self.version",
                "symfony/translation": "self.version",
                "symfony/twig-bridge": "self.version",
                "symfony/twig-bundle": "self.version",
                "symfony/validator": "self.version",
                "symfony/var-dumper": "self.version",
                "symfony/web-profiler-bundle": "self.version",
                "symfony/workflow": "self.version",
                "symfony/yaml": "self.version"
            },
            "require-dev": {
                "cache/integration-tests": "dev-master",
                "doctrine/cache": "~1.6",
                "doctrine/data-fixtures": "1.0.*",
                "doctrine/dbal": "~2.4",
                "doctrine/doctrine-bundle": "~1.4",
                "doctrine/orm": "~2.4,>=2.4.5",
                "egulias/email-validator": "~1.2,>=1.2.8|~2.0",
                "monolog/monolog": "~1.11",
                "ocramius/proxy-manager": "~0.4|~1.0|~2.0",
                "phpdocumentor/reflection-docblock": "^3.0",
                "predis/predis": "~1.0",
                "sensio/framework-extra-bundle": "^3.0.2",
                "symfony/phpunit-bridge": "~3.2",
                "symfony/polyfill-apcu": "~1.1",
                "symfony/security-acl": "~2.8|~3.0"
            },
            "type": "library",
            "extra": {
                "branch-alias": {
                    "dev-master": "3.2-dev"
                }
            },
            "autoload": {
                "psr-4": {
                    "Symfony\\Bridge\\Doctrine\\": "src/Symfony/Bridge/Doctrine/",
                    "Symfony\\Bridge\\Monolog\\": "src/Symfony/Bridge/Monolog/",
                    "Symfony\\Bridge\\ProxyManager\\": "src/Symfony/Bridge/ProxyManager/",
                    "Symfony\\Bridge\\Swiftmailer\\": "src/Symfony/Bridge/Swiftmailer/",
                    "Symfony\\Bridge\\Twig\\": "src/Symfony/Bridge/Twig/",
                    "Symfony\\Bundle\\": "src/Symfony/Bundle/",
                    "Symfony\\Component\\": "src/Symfony/Component/"
                },
                "classmap": [
                    "src/Symfony/Component/Intl/Resources/stubs"
                ],
                "exclude-from-classmap": [
                    "**/Tests/"
                ]
            },
            "notification-url": "https://packagist.org/downloads/",
            "license": [
                "MIT"
            ],
            "authors": [
                {
                    "name": "Fabien Potencier",
                    "email": "fabien@symfony.com"
                },
                {
                    "name": "Symfony Community",
                    "homepage": "https://symfony.com/contributors"
                }
            ],
            "description": "The Symfony PHP framework",
            "homepage": "https://symfony.com",
            "keywords": [
                "framework"
            ],
            "time": "2017-04-05T12:52:29+00:00"
        },
        {
            "name": "twbs/bootstrap",
            "version": "v3.3.7",
            "source": {
                "type": "git",
                "url": "https://github.com/twbs/bootstrap.git",
                "reference": "0b9c4a4007c44201dce9a6cc1a38407005c26c86"
            },
            "dist": {
                "type": "zip",
                "url": "https://api.github.com/repos/twbs/bootstrap/zipball/0b9c4a4007c44201dce9a6cc1a38407005c26c86",
                "reference": "0b9c4a4007c44201dce9a6cc1a38407005c26c86",
                "shasum": ""
            },
            "replace": {
                "twitter/bootstrap": "self.version"
            },
            "type": "library",
            "extra": {
                "branch-alias": {
                    "dev-master": "3.3.x-dev"
                }
            },
            "notification-url": "https://packagist.org/downloads/",
            "license": [
                "MIT"
            ],
            "authors": [
                {
                    "name": "Jacob Thornton",
                    "email": "jacobthornton@gmail.com"
                },
                {
                    "name": "Mark Otto",
                    "email": "markdotto@gmail.com"
                }
            ],
            "description": "The most popular front-end framework for developing responsive, mobile first projects on the web.",
            "homepage": "http://getbootstrap.com",
            "keywords": [
                "JS",
                "css",
                "framework",
                "front-end",
                "less",
                "mobile-first",
                "responsive",
                "web"
            ],
            "time": "2016-07-25T15:51:55+00:00"
        },
        {
            "name": "twig/twig",
            "version": "v1.33.2",
            "source": {
                "type": "git",
                "url": "https://github.com/twigphp/Twig.git",
                "reference": "dd6ca96227917e1e85b41c7c3cc6507b411e0927"
            },
            "dist": {
                "type": "zip",
                "url": "https://api.github.com/repos/twigphp/Twig/zipball/dd6ca96227917e1e85b41c7c3cc6507b411e0927",
                "reference": "dd6ca96227917e1e85b41c7c3cc6507b411e0927",
                "shasum": ""
            },
            "require": {
                "php": ">=5.2.7"
            },
            "require-dev": {
                "psr/container": "^1.0",
                "symfony/debug": "~2.7",
                "symfony/phpunit-bridge": "~3.3@dev"
            },
            "type": "library",
            "extra": {
                "branch-alias": {
                    "dev-master": "1.33-dev"
                }
            },
            "autoload": {
                "psr-0": {
                    "Twig_": "lib/"
                }
            },
            "notification-url": "https://packagist.org/downloads/",
            "license": [
                "BSD-3-Clause"
            ],
            "authors": [
                {
                    "name": "Fabien Potencier",
                    "email": "fabien@symfony.com",
                    "homepage": "http://fabien.potencier.org",
                    "role": "Lead Developer"
                },
                {
                    "name": "Armin Ronacher",
                    "email": "armin.ronacher@active-4.com",
                    "role": "Project Founder"
                },
                {
                    "name": "Twig Team",
                    "homepage": "http://twig.sensiolabs.org/contributors",
                    "role": "Contributors"
                }
            ],
            "description": "Twig, the flexible, fast, and secure template language for PHP",
            "homepage": "http://twig.sensiolabs.org",
            "keywords": [
                "templating"
            ],
<<<<<<< HEAD
            "time": "2017-04-20 17:39:48"
=======
            "time": "2017-04-20T17:39:48+00:00"
>>>>>>> 298c5c2f
        },
        {
            "name": "willdurand/jsonp-callback-validator",
            "version": "v1.1.0",
            "source": {
                "type": "git",
                "url": "https://github.com/willdurand/JsonpCallbackValidator.git",
                "reference": "1a7d388bb521959e612ef50c5c7b1691b097e909"
            },
            "dist": {
                "type": "zip",
                "url": "https://api.github.com/repos/willdurand/JsonpCallbackValidator/zipball/1a7d388bb521959e612ef50c5c7b1691b097e909",
                "reference": "1a7d388bb521959e612ef50c5c7b1691b097e909",
                "shasum": ""
            },
            "require": {
                "php": ">=5.3.0"
            },
            "require-dev": {
                "phpunit/phpunit": "~3.7"
            },
            "type": "library",
            "autoload": {
                "psr-0": {
                    "JsonpCallbackValidator": "src/"
                }
            },
            "notification-url": "https://packagist.org/downloads/",
            "license": [
                "MIT"
            ],
            "authors": [
                {
                    "name": "William Durand",
                    "email": "william.durand1@gmail.com",
                    "homepage": "http://www.willdurand.fr"
                }
            ],
            "description": "JSONP callback validator.",
            "time": "2014-01-20T22:35:06+00:00"
        },
        {
            "name": "willdurand/negotiation",
            "version": "v2.2.1",
            "source": {
                "type": "git",
                "url": "https://github.com/willdurand/Negotiation.git",
                "reference": "1f210db45723b21edd69f39794662b8d64656b93"
            },
            "dist": {
                "type": "zip",
                "url": "https://api.github.com/repos/willdurand/Negotiation/zipball/1f210db45723b21edd69f39794662b8d64656b93",
                "reference": "1f210db45723b21edd69f39794662b8d64656b93",
                "shasum": ""
            },
            "require": {
                "php": ">=5.4.0"
            },
            "require-dev": {
                "phpunit/phpunit": "~4.5"
            },
            "type": "library",
            "extra": {
                "branch-alias": {
                    "dev-master": "2.2-dev"
                }
            },
            "autoload": {
                "psr-4": {
                    "Negotiation\\": "src/Negotiation"
                }
            },
            "notification-url": "https://packagist.org/downloads/",
            "license": [
                "MIT"
            ],
            "authors": [
                {
                    "name": "William Durand",
                    "email": "will+git@drnd.me"
                }
            ],
            "description": "Content Negotiation tools for PHP provided as a standalone library.",
            "homepage": "http://williamdurand.fr/Negotiation/",
            "keywords": [
                "accept",
                "content",
                "format",
                "header",
                "negotiation"
            ],
            "time": "2016-10-14T09:17:47+00:00"
        }
    ],
    "packages-dev": [
        {
            "name": "jakub-onderka/php-parallel-lint",
            "version": "v0.9.2",
            "source": {
                "type": "git",
                "url": "https://github.com/JakubOnderka/PHP-Parallel-Lint.git",
                "reference": "2ead2e4043ab125bee9554f356e0a86742c2d4fa"
            },
            "dist": {
                "type": "zip",
                "url": "https://api.github.com/repos/JakubOnderka/PHP-Parallel-Lint/zipball/2ead2e4043ab125bee9554f356e0a86742c2d4fa",
                "reference": "2ead2e4043ab125bee9554f356e0a86742c2d4fa",
                "shasum": ""
            },
            "require": {
                "php": ">=5.3.3"
            },
            "require-dev": {
                "jakub-onderka/php-console-highlighter": "~0.3",
                "nette/tester": "~1.3"
            },
            "suggest": {
                "jakub-onderka/php-console-highlighter": "Highlight syntax in code snippet"
            },
            "bin": [
                "parallel-lint"
            ],
            "type": "library",
            "autoload": {
                "classmap": [
                    "./"
                ]
            },
            "notification-url": "https://packagist.org/downloads/",
            "license": [
                "BSD-2-Clause"
            ],
            "authors": [
                {
                    "name": "Jakub Onderka",
                    "email": "jakub.onderka@gmail.com"
                }
            ],
            "description": "This tool check syntax of PHP files about 20x faster than serial check.",
            "homepage": "https://github.com/JakubOnderka/PHP-Parallel-Lint",
            "time": "2015-12-15T10:42:16+00:00"
        },
        {
            "name": "phpdocumentor/reflection-common",
            "version": "1.0",
            "source": {
                "type": "git",
                "url": "https://github.com/phpDocumentor/ReflectionCommon.git",
                "reference": "144c307535e82c8fdcaacbcfc1d6d8eeb896687c"
            },
            "dist": {
                "type": "zip",
                "url": "https://api.github.com/repos/phpDocumentor/ReflectionCommon/zipball/144c307535e82c8fdcaacbcfc1d6d8eeb896687c",
                "reference": "144c307535e82c8fdcaacbcfc1d6d8eeb896687c",
                "shasum": ""
            },
            "require": {
                "php": ">=5.5"
            },
            "require-dev": {
                "phpunit/phpunit": "^4.6"
            },
            "type": "library",
            "extra": {
                "branch-alias": {
                    "dev-master": "1.0.x-dev"
                }
            },
            "autoload": {
                "psr-4": {
                    "phpDocumentor\\Reflection\\": [
                        "src"
                    ]
                }
            },
            "notification-url": "https://packagist.org/downloads/",
            "license": [
                "MIT"
            ],
            "authors": [
                {
                    "name": "Jaap van Otterdijk",
                    "email": "opensource@ijaap.nl"
                }
            ],
            "description": "Common reflection classes used by phpdocumentor to reflect the code structure",
            "homepage": "http://www.phpdoc.org",
            "keywords": [
                "FQSEN",
                "phpDocumentor",
                "phpdoc",
                "reflection",
                "static analysis"
            ],
            "time": "2015-12-27T11:43:31+00:00"
        },
        {
            "name": "phpdocumentor/reflection-docblock",
            "version": "3.1.1",
            "source": {
                "type": "git",
                "url": "https://github.com/phpDocumentor/ReflectionDocBlock.git",
                "reference": "8331b5efe816ae05461b7ca1e721c01b46bafb3e"
            },
            "dist": {
                "type": "zip",
                "url": "https://api.github.com/repos/phpDocumentor/ReflectionDocBlock/zipball/8331b5efe816ae05461b7ca1e721c01b46bafb3e",
                "reference": "8331b5efe816ae05461b7ca1e721c01b46bafb3e",
                "shasum": ""
            },
            "require": {
                "php": ">=5.5",
                "phpdocumentor/reflection-common": "^1.0@dev",
                "phpdocumentor/type-resolver": "^0.2.0",
                "webmozart/assert": "^1.0"
            },
            "require-dev": {
                "mockery/mockery": "^0.9.4",
                "phpunit/phpunit": "^4.4"
            },
            "type": "library",
            "autoload": {
                "psr-4": {
                    "phpDocumentor\\Reflection\\": [
                        "src/"
                    ]
                }
            },
            "notification-url": "https://packagist.org/downloads/",
            "license": [
                "MIT"
            ],
            "authors": [
                {
                    "name": "Mike van Riel",
                    "email": "me@mikevanriel.com"
                }
            ],
            "description": "With this component, a library can provide support for annotations via DocBlocks or otherwise retrieve information that is embedded in a DocBlock.",
            "time": "2016-09-30T07:12:33+00:00"
        },
        {
            "name": "phpdocumentor/type-resolver",
            "version": "0.2.1",
            "source": {
                "type": "git",
                "url": "https://github.com/phpDocumentor/TypeResolver.git",
                "reference": "e224fb2ea2fba6d3ad6fdaef91cd09a172155ccb"
            },
            "dist": {
                "type": "zip",
                "url": "https://api.github.com/repos/phpDocumentor/TypeResolver/zipball/e224fb2ea2fba6d3ad6fdaef91cd09a172155ccb",
                "reference": "e224fb2ea2fba6d3ad6fdaef91cd09a172155ccb",
                "shasum": ""
            },
            "require": {
                "php": ">=5.5",
                "phpdocumentor/reflection-common": "^1.0"
            },
            "require-dev": {
                "mockery/mockery": "^0.9.4",
                "phpunit/phpunit": "^5.2||^4.8.24"
            },
            "type": "library",
            "extra": {
                "branch-alias": {
                    "dev-master": "1.0.x-dev"
                }
            },
            "autoload": {
                "psr-4": {
                    "phpDocumentor\\Reflection\\": [
                        "src/"
                    ]
                }
            },
            "notification-url": "https://packagist.org/downloads/",
            "license": [
                "MIT"
            ],
            "authors": [
                {
                    "name": "Mike van Riel",
                    "email": "me@mikevanriel.com"
                }
            ],
            "time": "2016-11-25T06:54:22+00:00"
        },
        {
            "name": "phpspec/prophecy",
            "version": "v1.7.0",
            "source": {
                "type": "git",
                "url": "https://github.com/phpspec/prophecy.git",
                "reference": "93d39f1f7f9326d746203c7c056f300f7f126073"
            },
            "dist": {
                "type": "zip",
                "url": "https://api.github.com/repos/phpspec/prophecy/zipball/93d39f1f7f9326d746203c7c056f300f7f126073",
                "reference": "93d39f1f7f9326d746203c7c056f300f7f126073",
                "shasum": ""
            },
            "require": {
                "doctrine/instantiator": "^1.0.2",
                "php": "^5.3|^7.0",
                "phpdocumentor/reflection-docblock": "^2.0|^3.0.2",
                "sebastian/comparator": "^1.1|^2.0",
                "sebastian/recursion-context": "^1.0|^2.0|^3.0"
            },
            "require-dev": {
                "phpspec/phpspec": "^2.5|^3.2",
                "phpunit/phpunit": "^4.8 || ^5.6.5"
            },
            "type": "library",
            "extra": {
                "branch-alias": {
                    "dev-master": "1.6.x-dev"
                }
            },
            "autoload": {
                "psr-0": {
                    "Prophecy\\": "src/"
                }
            },
            "notification-url": "https://packagist.org/downloads/",
            "license": [
                "MIT"
            ],
            "authors": [
                {
                    "name": "Konstantin Kudryashov",
                    "email": "ever.zet@gmail.com",
                    "homepage": "http://everzet.com"
                },
                {
                    "name": "Marcello Duarte",
                    "email": "marcello.duarte@gmail.com"
                }
            ],
            "description": "Highly opinionated mocking framework for PHP 5.3+",
            "homepage": "https://github.com/phpspec/prophecy",
            "keywords": [
                "Double",
                "Dummy",
                "fake",
                "mock",
                "spy",
                "stub"
            ],
            "time": "2017-03-02T20:05:34+00:00"
        },
        {
            "name": "phpunit/php-code-coverage",
            "version": "2.2.4",
            "source": {
                "type": "git",
                "url": "https://github.com/sebastianbergmann/php-code-coverage.git",
                "reference": "eabf68b476ac7d0f73793aada060f1c1a9bf8979"
            },
            "dist": {
                "type": "zip",
                "url": "https://api.github.com/repos/sebastianbergmann/php-code-coverage/zipball/eabf68b476ac7d0f73793aada060f1c1a9bf8979",
                "reference": "eabf68b476ac7d0f73793aada060f1c1a9bf8979",
                "shasum": ""
            },
            "require": {
                "php": ">=5.3.3",
                "phpunit/php-file-iterator": "~1.3",
                "phpunit/php-text-template": "~1.2",
                "phpunit/php-token-stream": "~1.3",
                "sebastian/environment": "^1.3.2",
                "sebastian/version": "~1.0"
            },
            "require-dev": {
                "ext-xdebug": ">=2.1.4",
                "phpunit/phpunit": "~4"
            },
            "suggest": {
                "ext-dom": "*",
                "ext-xdebug": ">=2.2.1",
                "ext-xmlwriter": "*"
            },
            "type": "library",
            "extra": {
                "branch-alias": {
                    "dev-master": "2.2.x-dev"
                }
            },
            "autoload": {
                "classmap": [
                    "src/"
                ]
            },
            "notification-url": "https://packagist.org/downloads/",
            "license": [
                "BSD-3-Clause"
            ],
            "authors": [
                {
                    "name": "Sebastian Bergmann",
                    "email": "sb@sebastian-bergmann.de",
                    "role": "lead"
                }
            ],
            "description": "Library that provides collection, processing, and rendering functionality for PHP code coverage information.",
            "homepage": "https://github.com/sebastianbergmann/php-code-coverage",
            "keywords": [
                "coverage",
                "testing",
                "xunit"
            ],
            "time": "2015-10-06T15:47:00+00:00"
        },
        {
            "name": "phpunit/php-file-iterator",
            "version": "1.4.2",
            "source": {
                "type": "git",
                "url": "https://github.com/sebastianbergmann/php-file-iterator.git",
                "reference": "3cc8f69b3028d0f96a9078e6295d86e9bf019be5"
            },
            "dist": {
                "type": "zip",
                "url": "https://api.github.com/repos/sebastianbergmann/php-file-iterator/zipball/3cc8f69b3028d0f96a9078e6295d86e9bf019be5",
                "reference": "3cc8f69b3028d0f96a9078e6295d86e9bf019be5",
                "shasum": ""
            },
            "require": {
                "php": ">=5.3.3"
            },
            "type": "library",
            "extra": {
                "branch-alias": {
                    "dev-master": "1.4.x-dev"
                }
            },
            "autoload": {
                "classmap": [
                    "src/"
                ]
            },
            "notification-url": "https://packagist.org/downloads/",
            "license": [
                "BSD-3-Clause"
            ],
            "authors": [
                {
                    "name": "Sebastian Bergmann",
                    "email": "sb@sebastian-bergmann.de",
                    "role": "lead"
                }
            ],
            "description": "FilterIterator implementation that filters files based on a list of suffixes.",
            "homepage": "https://github.com/sebastianbergmann/php-file-iterator/",
            "keywords": [
                "filesystem",
                "iterator"
            ],
            "time": "2016-10-03T07:40:28+00:00"
        },
        {
            "name": "phpunit/php-text-template",
            "version": "1.2.1",
            "source": {
                "type": "git",
                "url": "https://github.com/sebastianbergmann/php-text-template.git",
                "reference": "31f8b717e51d9a2afca6c9f046f5d69fc27c8686"
            },
            "dist": {
                "type": "zip",
                "url": "https://api.github.com/repos/sebastianbergmann/php-text-template/zipball/31f8b717e51d9a2afca6c9f046f5d69fc27c8686",
                "reference": "31f8b717e51d9a2afca6c9f046f5d69fc27c8686",
                "shasum": ""
            },
            "require": {
                "php": ">=5.3.3"
            },
            "type": "library",
            "autoload": {
                "classmap": [
                    "src/"
                ]
            },
            "notification-url": "https://packagist.org/downloads/",
            "license": [
                "BSD-3-Clause"
            ],
            "authors": [
                {
                    "name": "Sebastian Bergmann",
                    "email": "sebastian@phpunit.de",
                    "role": "lead"
                }
            ],
            "description": "Simple template engine.",
            "homepage": "https://github.com/sebastianbergmann/php-text-template/",
            "keywords": [
                "template"
            ],
            "time": "2015-06-21T13:50:34+00:00"
        },
        {
            "name": "phpunit/php-timer",
            "version": "1.0.9",
            "source": {
                "type": "git",
                "url": "https://github.com/sebastianbergmann/php-timer.git",
                "reference": "3dcf38ca72b158baf0bc245e9184d3fdffa9c46f"
            },
            "dist": {
                "type": "zip",
                "url": "https://api.github.com/repos/sebastianbergmann/php-timer/zipball/3dcf38ca72b158baf0bc245e9184d3fdffa9c46f",
                "reference": "3dcf38ca72b158baf0bc245e9184d3fdffa9c46f",
                "shasum": ""
            },
            "require": {
                "php": "^5.3.3 || ^7.0"
            },
            "require-dev": {
                "phpunit/phpunit": "^4.8.35 || ^5.7 || ^6.0"
            },
            "type": "library",
            "extra": {
                "branch-alias": {
                    "dev-master": "1.0-dev"
                }
            },
            "autoload": {
                "classmap": [
                    "src/"
                ]
            },
            "notification-url": "https://packagist.org/downloads/",
            "license": [
                "BSD-3-Clause"
            ],
            "authors": [
                {
                    "name": "Sebastian Bergmann",
                    "email": "sb@sebastian-bergmann.de",
                    "role": "lead"
                }
            ],
            "description": "Utility class for timing",
            "homepage": "https://github.com/sebastianbergmann/php-timer/",
            "keywords": [
                "timer"
            ],
            "time": "2017-02-26T11:10:40+00:00"
        },
        {
            "name": "phpunit/php-token-stream",
            "version": "1.4.11",
            "source": {
                "type": "git",
                "url": "https://github.com/sebastianbergmann/php-token-stream.git",
                "reference": "e03f8f67534427a787e21a385a67ec3ca6978ea7"
            },
            "dist": {
                "type": "zip",
                "url": "https://api.github.com/repos/sebastianbergmann/php-token-stream/zipball/e03f8f67534427a787e21a385a67ec3ca6978ea7",
                "reference": "e03f8f67534427a787e21a385a67ec3ca6978ea7",
                "shasum": ""
            },
            "require": {
                "ext-tokenizer": "*",
                "php": ">=5.3.3"
            },
            "require-dev": {
                "phpunit/phpunit": "~4.2"
            },
            "type": "library",
            "extra": {
                "branch-alias": {
                    "dev-master": "1.4-dev"
                }
            },
            "autoload": {
                "classmap": [
                    "src/"
                ]
            },
            "notification-url": "https://packagist.org/downloads/",
            "license": [
                "BSD-3-Clause"
            ],
            "authors": [
                {
                    "name": "Sebastian Bergmann",
                    "email": "sebastian@phpunit.de"
                }
            ],
            "description": "Wrapper around PHP's tokenizer extension.",
            "homepage": "https://github.com/sebastianbergmann/php-token-stream/",
            "keywords": [
                "tokenizer"
            ],
            "time": "2017-02-27T10:12:30+00:00"
        },
        {
            "name": "phpunit/phpunit",
            "version": "4.8.35",
            "source": {
                "type": "git",
                "url": "https://github.com/sebastianbergmann/phpunit.git",
                "reference": "791b1a67c25af50e230f841ee7a9c6eba507dc87"
            },
            "dist": {
                "type": "zip",
                "url": "https://api.github.com/repos/sebastianbergmann/phpunit/zipball/791b1a67c25af50e230f841ee7a9c6eba507dc87",
                "reference": "791b1a67c25af50e230f841ee7a9c6eba507dc87",
                "shasum": ""
            },
            "require": {
                "ext-dom": "*",
                "ext-json": "*",
                "ext-pcre": "*",
                "ext-reflection": "*",
                "ext-spl": "*",
                "php": ">=5.3.3",
                "phpspec/prophecy": "^1.3.1",
                "phpunit/php-code-coverage": "~2.1",
                "phpunit/php-file-iterator": "~1.4",
                "phpunit/php-text-template": "~1.2",
                "phpunit/php-timer": "^1.0.6",
                "phpunit/phpunit-mock-objects": "~2.3",
                "sebastian/comparator": "~1.2.2",
                "sebastian/diff": "~1.2",
                "sebastian/environment": "~1.3",
                "sebastian/exporter": "~1.2",
                "sebastian/global-state": "~1.0",
                "sebastian/version": "~1.0",
                "symfony/yaml": "~2.1|~3.0"
            },
            "suggest": {
                "phpunit/php-invoker": "~1.1"
            },
            "bin": [
                "phpunit"
            ],
            "type": "library",
            "extra": {
                "branch-alias": {
                    "dev-master": "4.8.x-dev"
                }
            },
            "autoload": {
                "classmap": [
                    "src/"
                ]
            },
            "notification-url": "https://packagist.org/downloads/",
            "license": [
                "BSD-3-Clause"
            ],
            "authors": [
                {
                    "name": "Sebastian Bergmann",
                    "email": "sebastian@phpunit.de",
                    "role": "lead"
                }
            ],
            "description": "The PHP Unit Testing framework.",
            "homepage": "https://phpunit.de/",
            "keywords": [
                "phpunit",
                "testing",
                "xunit"
            ],
            "time": "2017-02-06T05:18:07+00:00"
        },
        {
            "name": "phpunit/phpunit-mock-objects",
            "version": "2.3.8",
            "source": {
                "type": "git",
                "url": "https://github.com/sebastianbergmann/phpunit-mock-objects.git",
                "reference": "ac8e7a3db35738d56ee9a76e78a4e03d97628983"
            },
            "dist": {
                "type": "zip",
                "url": "https://api.github.com/repos/sebastianbergmann/phpunit-mock-objects/zipball/ac8e7a3db35738d56ee9a76e78a4e03d97628983",
                "reference": "ac8e7a3db35738d56ee9a76e78a4e03d97628983",
                "shasum": ""
            },
            "require": {
                "doctrine/instantiator": "^1.0.2",
                "php": ">=5.3.3",
                "phpunit/php-text-template": "~1.2",
                "sebastian/exporter": "~1.2"
            },
            "require-dev": {
                "phpunit/phpunit": "~4.4"
            },
            "suggest": {
                "ext-soap": "*"
            },
            "type": "library",
            "extra": {
                "branch-alias": {
                    "dev-master": "2.3.x-dev"
                }
            },
            "autoload": {
                "classmap": [
                    "src/"
                ]
            },
            "notification-url": "https://packagist.org/downloads/",
            "license": [
                "BSD-3-Clause"
            ],
            "authors": [
                {
                    "name": "Sebastian Bergmann",
                    "email": "sb@sebastian-bergmann.de",
                    "role": "lead"
                }
            ],
            "description": "Mock Object library for PHPUnit",
            "homepage": "https://github.com/sebastianbergmann/phpunit-mock-objects/",
            "keywords": [
                "mock",
                "xunit"
            ],
            "time": "2015-10-02T06:51:40+00:00"
        },
        {
            "name": "sebastian/comparator",
            "version": "1.2.4",
            "source": {
                "type": "git",
                "url": "https://github.com/sebastianbergmann/comparator.git",
                "reference": "2b7424b55f5047b47ac6e5ccb20b2aea4011d9be"
            },
            "dist": {
                "type": "zip",
                "url": "https://api.github.com/repos/sebastianbergmann/comparator/zipball/2b7424b55f5047b47ac6e5ccb20b2aea4011d9be",
                "reference": "2b7424b55f5047b47ac6e5ccb20b2aea4011d9be",
                "shasum": ""
            },
            "require": {
                "php": ">=5.3.3",
                "sebastian/diff": "~1.2",
                "sebastian/exporter": "~1.2 || ~2.0"
            },
            "require-dev": {
                "phpunit/phpunit": "~4.4"
            },
            "type": "library",
            "extra": {
                "branch-alias": {
                    "dev-master": "1.2.x-dev"
                }
            },
            "autoload": {
                "classmap": [
                    "src/"
                ]
            },
            "notification-url": "https://packagist.org/downloads/",
            "license": [
                "BSD-3-Clause"
            ],
            "authors": [
                {
                    "name": "Jeff Welch",
                    "email": "whatthejeff@gmail.com"
                },
                {
                    "name": "Volker Dusch",
                    "email": "github@wallbash.com"
                },
                {
                    "name": "Bernhard Schussek",
                    "email": "bschussek@2bepublished.at"
                },
                {
                    "name": "Sebastian Bergmann",
                    "email": "sebastian@phpunit.de"
                }
            ],
            "description": "Provides the functionality to compare PHP values for equality",
            "homepage": "http://www.github.com/sebastianbergmann/comparator",
            "keywords": [
                "comparator",
                "compare",
                "equality"
            ],
            "time": "2017-01-29T09:50:25+00:00"
        },
        {
            "name": "sebastian/diff",
            "version": "1.4.1",
            "source": {
                "type": "git",
                "url": "https://github.com/sebastianbergmann/diff.git",
                "reference": "13edfd8706462032c2f52b4b862974dd46b71c9e"
            },
            "dist": {
                "type": "zip",
                "url": "https://api.github.com/repos/sebastianbergmann/diff/zipball/13edfd8706462032c2f52b4b862974dd46b71c9e",
                "reference": "13edfd8706462032c2f52b4b862974dd46b71c9e",
                "shasum": ""
            },
            "require": {
                "php": ">=5.3.3"
            },
            "require-dev": {
                "phpunit/phpunit": "~4.8"
            },
            "type": "library",
            "extra": {
                "branch-alias": {
                    "dev-master": "1.4-dev"
                }
            },
            "autoload": {
                "classmap": [
                    "src/"
                ]
            },
            "notification-url": "https://packagist.org/downloads/",
            "license": [
                "BSD-3-Clause"
            ],
            "authors": [
                {
                    "name": "Kore Nordmann",
                    "email": "mail@kore-nordmann.de"
                },
                {
                    "name": "Sebastian Bergmann",
                    "email": "sebastian@phpunit.de"
                }
            ],
            "description": "Diff implementation",
            "homepage": "https://github.com/sebastianbergmann/diff",
            "keywords": [
                "diff"
            ],
            "time": "2015-12-08T07:14:41+00:00"
        },
        {
            "name": "sebastian/environment",
            "version": "1.3.8",
            "source": {
                "type": "git",
                "url": "https://github.com/sebastianbergmann/environment.git",
                "reference": "be2c607e43ce4c89ecd60e75c6a85c126e754aea"
            },
            "dist": {
                "type": "zip",
                "url": "https://api.github.com/repos/sebastianbergmann/environment/zipball/be2c607e43ce4c89ecd60e75c6a85c126e754aea",
                "reference": "be2c607e43ce4c89ecd60e75c6a85c126e754aea",
                "shasum": ""
            },
            "require": {
                "php": "^5.3.3 || ^7.0"
            },
            "require-dev": {
                "phpunit/phpunit": "^4.8 || ^5.0"
            },
            "type": "library",
            "extra": {
                "branch-alias": {
                    "dev-master": "1.3.x-dev"
                }
            },
            "autoload": {
                "classmap": [
                    "src/"
                ]
            },
            "notification-url": "https://packagist.org/downloads/",
            "license": [
                "BSD-3-Clause"
            ],
            "authors": [
                {
                    "name": "Sebastian Bergmann",
                    "email": "sebastian@phpunit.de"
                }
            ],
            "description": "Provides functionality to handle HHVM/PHP environments",
            "homepage": "http://www.github.com/sebastianbergmann/environment",
            "keywords": [
                "Xdebug",
                "environment",
                "hhvm"
            ],
            "time": "2016-08-18T05:49:44+00:00"
        },
        {
            "name": "sebastian/exporter",
            "version": "1.2.2",
            "source": {
                "type": "git",
                "url": "https://github.com/sebastianbergmann/exporter.git",
                "reference": "42c4c2eec485ee3e159ec9884f95b431287edde4"
            },
            "dist": {
                "type": "zip",
                "url": "https://api.github.com/repos/sebastianbergmann/exporter/zipball/42c4c2eec485ee3e159ec9884f95b431287edde4",
                "reference": "42c4c2eec485ee3e159ec9884f95b431287edde4",
                "shasum": ""
            },
            "require": {
                "php": ">=5.3.3",
                "sebastian/recursion-context": "~1.0"
            },
            "require-dev": {
                "ext-mbstring": "*",
                "phpunit/phpunit": "~4.4"
            },
            "type": "library",
            "extra": {
                "branch-alias": {
                    "dev-master": "1.3.x-dev"
                }
            },
            "autoload": {
                "classmap": [
                    "src/"
                ]
            },
            "notification-url": "https://packagist.org/downloads/",
            "license": [
                "BSD-3-Clause"
            ],
            "authors": [
                {
                    "name": "Jeff Welch",
                    "email": "whatthejeff@gmail.com"
                },
                {
                    "name": "Volker Dusch",
                    "email": "github@wallbash.com"
                },
                {
                    "name": "Bernhard Schussek",
                    "email": "bschussek@2bepublished.at"
                },
                {
                    "name": "Sebastian Bergmann",
                    "email": "sebastian@phpunit.de"
                },
                {
                    "name": "Adam Harvey",
                    "email": "aharvey@php.net"
                }
            ],
            "description": "Provides the functionality to export PHP variables for visualization",
            "homepage": "http://www.github.com/sebastianbergmann/exporter",
            "keywords": [
                "export",
                "exporter"
            ],
            "time": "2016-06-17T09:04:28+00:00"
        },
        {
            "name": "sebastian/global-state",
            "version": "1.1.1",
            "source": {
                "type": "git",
                "url": "https://github.com/sebastianbergmann/global-state.git",
                "reference": "bc37d50fea7d017d3d340f230811c9f1d7280af4"
            },
            "dist": {
                "type": "zip",
                "url": "https://api.github.com/repos/sebastianbergmann/global-state/zipball/bc37d50fea7d017d3d340f230811c9f1d7280af4",
                "reference": "bc37d50fea7d017d3d340f230811c9f1d7280af4",
                "shasum": ""
            },
            "require": {
                "php": ">=5.3.3"
            },
            "require-dev": {
                "phpunit/phpunit": "~4.2"
            },
            "suggest": {
                "ext-uopz": "*"
            },
            "type": "library",
            "extra": {
                "branch-alias": {
                    "dev-master": "1.0-dev"
                }
            },
            "autoload": {
                "classmap": [
                    "src/"
                ]
            },
            "notification-url": "https://packagist.org/downloads/",
            "license": [
                "BSD-3-Clause"
            ],
            "authors": [
                {
                    "name": "Sebastian Bergmann",
                    "email": "sebastian@phpunit.de"
                }
            ],
            "description": "Snapshotting of global state",
            "homepage": "http://www.github.com/sebastianbergmann/global-state",
            "keywords": [
                "global state"
            ],
            "time": "2015-10-12T03:26:01+00:00"
        },
        {
            "name": "sebastian/recursion-context",
            "version": "1.0.5",
            "source": {
                "type": "git",
                "url": "https://github.com/sebastianbergmann/recursion-context.git",
                "reference": "b19cc3298482a335a95f3016d2f8a6950f0fbcd7"
            },
            "dist": {
                "type": "zip",
                "url": "https://api.github.com/repos/sebastianbergmann/recursion-context/zipball/b19cc3298482a335a95f3016d2f8a6950f0fbcd7",
                "reference": "b19cc3298482a335a95f3016d2f8a6950f0fbcd7",
                "shasum": ""
            },
            "require": {
                "php": ">=5.3.3"
            },
            "require-dev": {
                "phpunit/phpunit": "~4.4"
            },
            "type": "library",
            "extra": {
                "branch-alias": {
                    "dev-master": "1.0.x-dev"
                }
            },
            "autoload": {
                "classmap": [
                    "src/"
                ]
            },
            "notification-url": "https://packagist.org/downloads/",
            "license": [
                "BSD-3-Clause"
            ],
            "authors": [
                {
                    "name": "Jeff Welch",
                    "email": "whatthejeff@gmail.com"
                },
                {
                    "name": "Sebastian Bergmann",
                    "email": "sebastian@phpunit.de"
                },
                {
                    "name": "Adam Harvey",
                    "email": "aharvey@php.net"
                }
            ],
            "description": "Provides functionality to recursively process PHP variables",
            "homepage": "http://www.github.com/sebastianbergmann/recursion-context",
            "time": "2016-10-03T07:41:43+00:00"
        },
        {
            "name": "sebastian/version",
            "version": "1.0.6",
            "source": {
                "type": "git",
                "url": "https://github.com/sebastianbergmann/version.git",
                "reference": "58b3a85e7999757d6ad81c787a1fbf5ff6c628c6"
            },
            "dist": {
                "type": "zip",
                "url": "https://api.github.com/repos/sebastianbergmann/version/zipball/58b3a85e7999757d6ad81c787a1fbf5ff6c628c6",
                "reference": "58b3a85e7999757d6ad81c787a1fbf5ff6c628c6",
                "shasum": ""
            },
            "type": "library",
            "autoload": {
                "classmap": [
                    "src/"
                ]
            },
            "notification-url": "https://packagist.org/downloads/",
            "license": [
                "BSD-3-Clause"
            ],
            "authors": [
                {
                    "name": "Sebastian Bergmann",
                    "email": "sebastian@phpunit.de",
                    "role": "lead"
                }
            ],
            "description": "Library that helps with managing the version number of Git-hosted PHP projects",
            "homepage": "https://github.com/sebastianbergmann/version",
            "time": "2015-06-21T13:59:46+00:00"
        },
        {
            "name": "sensio/generator-bundle",
            "version": "v3.1.4",
            "source": {
                "type": "git",
                "url": "https://github.com/sensiolabs/SensioGeneratorBundle.git",
                "reference": "37f9f4e165b033fb76cc2320838321cc57140e65"
            },
            "dist": {
                "type": "zip",
                "url": "https://api.github.com/repos/sensiolabs/SensioGeneratorBundle/zipball/37f9f4e165b033fb76cc2320838321cc57140e65",
                "reference": "37f9f4e165b033fb76cc2320838321cc57140e65",
                "shasum": ""
            },
            "require": {
                "symfony/console": "~2.7|~3.0",
                "symfony/framework-bundle": "~2.7|~3.0",
                "symfony/process": "~2.7|~3.0",
                "symfony/yaml": "~2.7|~3.0",
                "twig/twig": "^1.28.2|^2.0"
            },
            "require-dev": {
                "doctrine/orm": "~2.4",
                "symfony/doctrine-bridge": "~2.7|~3.0",
                "symfony/filesystem": "~2.7|~3.0",
                "symfony/phpunit-bridge": "^3.3"
            },
            "type": "symfony-bundle",
            "extra": {
                "branch-alias": {
                    "dev-master": "3.1.x-dev"
                }
            },
            "autoload": {
                "psr-4": {
                    "Sensio\\Bundle\\GeneratorBundle\\": ""
                },
                "exclude-from-classmap": [
                    "/Tests/"
                ]
            },
            "notification-url": "https://packagist.org/downloads/",
            "license": [
                "MIT"
            ],
            "authors": [
                {
                    "name": "Fabien Potencier",
                    "email": "fabien@symfony.com"
                }
            ],
            "description": "This bundle generates code for you",
            "time": "2017-03-15T01:02:10+00:00"
        },
        {
            "name": "squizlabs/php_codesniffer",
            "version": "2.8.1",
            "source": {
                "type": "git",
                "url": "https://github.com/squizlabs/PHP_CodeSniffer.git",
                "reference": "d7cf0d894e8aa4c73712ee4a331cc1eaa37cdc7d"
            },
            "dist": {
                "type": "zip",
                "url": "https://api.github.com/repos/squizlabs/PHP_CodeSniffer/zipball/d7cf0d894e8aa4c73712ee4a331cc1eaa37cdc7d",
                "reference": "d7cf0d894e8aa4c73712ee4a331cc1eaa37cdc7d",
                "shasum": ""
            },
            "require": {
                "ext-simplexml": "*",
                "ext-tokenizer": "*",
                "ext-xmlwriter": "*",
                "php": ">=5.1.2"
            },
            "require-dev": {
                "phpunit/phpunit": "~4.0"
            },
            "bin": [
                "scripts/phpcs",
                "scripts/phpcbf"
            ],
            "type": "library",
            "extra": {
                "branch-alias": {
                    "dev-master": "2.x-dev"
                }
            },
            "autoload": {
                "classmap": [
                    "CodeSniffer.php",
                    "CodeSniffer/CLI.php",
                    "CodeSniffer/Exception.php",
                    "CodeSniffer/File.php",
                    "CodeSniffer/Fixer.php",
                    "CodeSniffer/Report.php",
                    "CodeSniffer/Reporting.php",
                    "CodeSniffer/Sniff.php",
                    "CodeSniffer/Tokens.php",
                    "CodeSniffer/Reports/",
                    "CodeSniffer/Tokenizers/",
                    "CodeSniffer/DocGenerators/",
                    "CodeSniffer/Standards/AbstractPatternSniff.php",
                    "CodeSniffer/Standards/AbstractScopeSniff.php",
                    "CodeSniffer/Standards/AbstractVariableSniff.php",
                    "CodeSniffer/Standards/IncorrectPatternException.php",
                    "CodeSniffer/Standards/Generic/Sniffs/",
                    "CodeSniffer/Standards/MySource/Sniffs/",
                    "CodeSniffer/Standards/PEAR/Sniffs/",
                    "CodeSniffer/Standards/PSR1/Sniffs/",
                    "CodeSniffer/Standards/PSR2/Sniffs/",
                    "CodeSniffer/Standards/Squiz/Sniffs/",
                    "CodeSniffer/Standards/Zend/Sniffs/"
                ]
            },
            "notification-url": "https://packagist.org/downloads/",
            "license": [
                "BSD-3-Clause"
            ],
            "authors": [
                {
                    "name": "Greg Sherwood",
                    "role": "lead"
                }
            ],
            "description": "PHP_CodeSniffer tokenizes PHP, JavaScript and CSS files and detects violations of a defined set of coding standards.",
            "homepage": "http://www.squizlabs.com/php-codesniffer",
            "keywords": [
                "phpcs",
                "standards"
            ],
            "time": "2017-03-01T22:17:45+00:00"
        },
        {
            "name": "symfony/phpunit-bridge",
            "version": "v3.2.7",
            "source": {
                "type": "git",
                "url": "https://github.com/symfony/phpunit-bridge.git",
                "reference": "9103d17dd57c512a3a027bb5628f6701464d6fef"
            },
            "dist": {
                "type": "zip",
                "url": "https://api.github.com/repos/symfony/phpunit-bridge/zipball/9103d17dd57c512a3a027bb5628f6701464d6fef",
                "reference": "9103d17dd57c512a3a027bb5628f6701464d6fef",
                "shasum": ""
            },
            "require": {
                "php": ">=5.3.3"
            },
            "conflict": {
                "phpunit/phpunit": ">=6.0"
            },
            "suggest": {
                "ext-zip": "Zip support is required when using bin/simple-phpunit",
                "symfony/debug": "For tracking deprecated interfaces usages at runtime with DebugClassLoader"
            },
            "bin": [
                "bin/simple-phpunit"
            ],
            "type": "symfony-bridge",
            "extra": {
                "branch-alias": {
                    "dev-master": "3.2-dev"
                }
            },
            "autoload": {
                "files": [
                    "bootstrap.php"
                ],
                "psr-4": {
                    "Symfony\\Bridge\\PhpUnit\\": ""
                },
                "exclude-from-classmap": [
                    "/Tests/"
                ]
            },
            "notification-url": "https://packagist.org/downloads/",
            "license": [
                "MIT"
            ],
            "authors": [
                {
                    "name": "Nicolas Grekas",
                    "email": "p@tchwork.com"
                },
                {
                    "name": "Symfony Community",
                    "homepage": "https://symfony.com/contributors"
                }
            ],
            "description": "Symfony PHPUnit Bridge",
            "homepage": "https://symfony.com",
            "time": "2017-03-09T12:58:16+00:00"
        },
        {
            "name": "webmozart/assert",
            "version": "1.2.0",
            "source": {
                "type": "git",
                "url": "https://github.com/webmozart/assert.git",
                "reference": "2db61e59ff05fe5126d152bd0655c9ea113e550f"
            },
            "dist": {
                "type": "zip",
                "url": "https://api.github.com/repos/webmozart/assert/zipball/2db61e59ff05fe5126d152bd0655c9ea113e550f",
                "reference": "2db61e59ff05fe5126d152bd0655c9ea113e550f",
                "shasum": ""
            },
            "require": {
                "php": "^5.3.3 || ^7.0"
            },
            "require-dev": {
                "phpunit/phpunit": "^4.6",
                "sebastian/version": "^1.0.1"
            },
            "type": "library",
            "extra": {
                "branch-alias": {
                    "dev-master": "1.3-dev"
                }
            },
            "autoload": {
                "psr-4": {
                    "Webmozart\\Assert\\": "src/"
                }
            },
            "notification-url": "https://packagist.org/downloads/",
            "license": [
                "MIT"
            ],
            "authors": [
                {
                    "name": "Bernhard Schussek",
                    "email": "bschussek@gmail.com"
                }
            ],
            "description": "Assertions to validate method input/output with nice error messages.",
            "keywords": [
                "assert",
                "check",
                "validate"
            ],
            "time": "2016-11-23T20:04:58+00:00"
        }
    ],
    "aliases": [],
    "minimum-stability": "stable",
    "stability-flags": [],
    "prefer-stable": false,
    "prefer-lowest": false,
    "platform": {
        "php": ">=5.5.9"
    },
    "platform-dev": []
}<|MERGE_RESOLUTION|>--- conflicted
+++ resolved
@@ -1923,11 +1923,7 @@
                 "cors",
                 "crossdomain"
             ],
-<<<<<<< HEAD
-            "time": "2017-04-24 09:12:42"
-=======
             "time": "2017-04-24T09:12:42+00:00"
->>>>>>> 298c5c2f
         },
         {
             "name": "nnnick/chartjs",
@@ -2359,11 +2355,7 @@
                 "configuration",
                 "distribution"
             ],
-<<<<<<< HEAD
-            "time": "2017-04-23 22:28:23"
-=======
             "time": "2017-04-23T22:28:23+00:00"
->>>>>>> 298c5c2f
         },
         {
             "name": "sensio/framework-extra-bundle",
@@ -2597,11 +2589,7 @@
                 "mail",
                 "mailer"
             ],
-<<<<<<< HEAD
-            "time": "2017-04-20 17:32:18"
-=======
             "time": "2017-04-20T17:32:18+00:00"
->>>>>>> 298c5c2f
         },
         {
             "name": "symfony/assetic-bundle",
@@ -3331,11 +3319,7 @@
             "keywords": [
                 "templating"
             ],
-<<<<<<< HEAD
-            "time": "2017-04-20 17:39:48"
-=======
             "time": "2017-04-20T17:39:48+00:00"
->>>>>>> 298c5c2f
         },
         {
             "name": "willdurand/jsonp-callback-validator",
